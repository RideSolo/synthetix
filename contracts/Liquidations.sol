--- conflicted
+++ resolved
@@ -138,14 +138,11 @@
         console.log("call eternalStorageLiquidations");
         uint deadline = eternalStorageLiquidations().getUIntValue(_getKey(LIQUIDATION_DEADLINE, account));
         console.log("deadline", deadline);
+
         _liquidation.deadline = eternalStorageLiquidations().getUIntValue(_getKey(LIQUIDATION_DEADLINE, account));
-<<<<<<< HEAD
 
         // liquidation caller not used
         _liquidation.caller = address(0);
-=======
-        console.log("return deadline", deadline);
->>>>>>> b79661f4
     }
 
     function _getKey(bytes32 _scope, address _account) internal pure returns (bytes32) {
@@ -184,14 +181,8 @@
     function flagAccountForLiquidation(address account) external {
         console.log("flagAccountForLiquidation", account);
         LiquidationEntry memory liquidation = _getLiquidationEntryForAccount(account);
-<<<<<<< HEAD
-
-        // Don't set liquidation if account flagged already
-        require(liquidation.deadline == 0, "Liquidation already set");
-=======
         console.log("liquidation.deadline", liquidation.deadline);
         require(liquidation.deadline == 0, "Account already flagged for liquidation");
->>>>>>> b79661f4
 
         uint ratio = synthetix().collateralisationRatio(account);
 
