--- conflicted
+++ resolved
@@ -274,13 +274,8 @@
     {
         bytes32[] memory currencyKeys = new bytes32[](availableSynths.length);
 
-<<<<<<< HEAD
         for (uint i = 0; i < availableSynths.length; i++) {
             availableCurrencyKeys[i] = reverseSynths[availableSynths[i]];
-=======
-        for (uint8 i = 0; i < availableSynths.length; i++) {
-            currencyKeys[i] = availableSynths[i].currencyKey();
->>>>>>> c26e5d31
         }
 
         return currencyKeys;
