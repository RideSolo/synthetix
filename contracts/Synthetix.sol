/*
-----------------------------------------------------------------
FILE INFORMATION
-----------------------------------------------------------------

file:       Synthetix.sol
version:    2.0
author:     Kevin Brown
            Gavin Conway
date:       2018-09-14

-----------------------------------------------------------------
MODULE DESCRIPTION
-----------------------------------------------------------------

Synthetix token contract. SNX is a transferable ERC20 token,
and also give its holders the following privileges.
An owner of SNX has the right to issue synths in all synth flavours.

After a fee period terminates, the duration and fees collected for that
period are computed, and the next period begins. Thus an account may only
withdraw the fees owed to them for the previous period, and may only do
so once per period. Any unclaimed fees roll over into the common pot for
the next period.

== Average Balance Calculations ==

The fee entitlement of a synthetix holder is proportional to their average
issued synth balance over the last fee period. This is computed by
measuring the area under the graph of a user's issued synth balance over
time, and then when a new fee period begins, dividing through by the
duration of the fee period.

We need only update values when the balances of an account is modified.
This occurs when issuing or burning for issued synth balances,
and when transferring for synthetix balances. This is for efficiency,
and adds an implicit friction to interacting with SNX.
A synthetix holder pays for his own recomputation whenever he wants to change
his position, which saves the foundation having to maintain a pot dedicated
to resourcing this.

A hypothetical user's balance history over one fee period, pictorially:

      s ____
       |    |
       |    |___ p
       |____|___|___ __ _  _
       f    t   n

Here, the balance was s between times f and t, at which time a transfer
occurred, updating the balance to p, until n, when the present transfer occurs.
When a new transfer occurs at time n, the balance being p,
we must:

  - Add the area p * (n - t) to the total area recorded so far
  - Update the last transfer time to n

So if this graph represents the entire current fee period,
the average SNX held so far is ((t-f)*s + (n-t)*p) / (n-f).
The complementary computations must be performed for both sender and
recipient.

Note that a transfer keeps global supply of SNX invariant.
The sum of all balances is constant, and unmodified by any transfer.
So the sum of all balances multiplied by the duration of a fee period is also
constant, and this is equivalent to the sum of the area of every user's
time/balance graph. Dividing through by that duration yields back the total
synthetix supply. So, at the end of a fee period, we really do yield a user's
average share in the synthetix supply over that period.

A slight wrinkle is introduced if we consider the time r when the fee period
rolls over. Then the previous fee period k-1 is before r, and the current fee
period k is afterwards. If the last transfer took place before r,
but the latest transfer occurred afterwards:

k-1       |        k
      s __|_
       |  | |
       |  | |____ p
       |__|_|____|___ __ _  _
          |
       f  | t    n
          r

In this situation the area (r-f)*s contributes to fee period k-1, while
the area (t-r)*s contributes to fee period k. We will implicitly consider a
zero-value transfer to have occurred at time r. Their fee entitlement for the
previous period will be finalised at the time of their first transfer during the
current fee period, or when they query or withdraw their fee entitlement.

In the implementation, the duration of different fee periods may be slightly irregular,
as the check that they have rolled over occurs only when state-changing synthetix
operations are performed.

== Issuance and Burning ==

In this version of the synthetix contract, synths can only be issued by
those that have been nominated by the synthetix foundation. Synths are assumed
to be valued at $1, as they are a stable unit of account.

All synths issued require a proportional value of SNX to be locked,
where the proportion is governed by the current issuance ratio. This
means for every $1 of SNX locked up, $(issuanceRatio) synths can be issued.
i.e. to issue 100 synths, 100/issuanceRatio dollars of SNX need to be locked up.

To determine the value of some amount of SNX(S), an oracle is used to push
the price of SNX (P_S) in dollars to the contract. The value of S
would then be: S * P_S.

Any SNX that are locked up by this issuance process cannot be transferred.
The amount that is locked floats based on the price of SNX. If the price
of SNX moves up, less SNX are locked, so they can be issued against,
or transferred freely. If the price of SNX moves down, more SNX are locked,
even going above the initial wallet balance.

-----------------------------------------------------------------
*/

pragma solidity 0.4.25;


import "./ExternStateToken.sol";
import "./Synth.sol";
import "./SynthetixState.sol";
import "./TokenState.sol";
import "./SupplySchedule.sol";

contract IFeePool {
    address public FEE_ADDRESS;
    function feePaid(bytes4 currencyKey, uint amount) external;
    function amountReceivedFromExchange(uint value) external view returns (uint);
}
/**
 * @title ExchangeRates interface
 */
interface IExchangeRates {
    function rateIsStale(bytes4 currencyKey) external view returns (bool);

    function rateForCurrency(bytes4 currencyKey) public view returns (uint);

    function anyRateIsStale(bytes4[] currencyKeys) external view returns (bool);

    function rateIsStale(bytes4 currencyKey) external view returns (bool);
}

/**
 * @title SynthetixEscrow interface
 */
interface ISynthetixEscrow {
    function balanceOf(bytes4 currencyKey) external view returns (bool);
}

/**
 * @title Synthetix ERC20 contract.
 * @notice The Synthetix contracts not only facilitates transfers, exchanges, and tracks balances,
 * but it also computes the quantity of fees each synthetix holder is entitled to.
 */
contract Synthetix is ExternStateToken {

    // ========== STATE VARIABLES ==========

    // Available Synths which can be used with the system
    Synth[] public availableSynths;
    mapping(bytes4 => Synth) public synths;

<<<<<<< HEAD
    FeePool public feePool;
    ISynthetixEscrow public escrow;
    IExchangeRates public exchangeRates;
=======
    IFeePool public feePool;
    SynthetixEscrow public escrow;
    ExchangeRates public exchangeRates;
>>>>>>> b9e03da5
    SynthetixState public synthetixState;
    SupplySchedule public supplySchedule;

    uint constant SYNTHETIX_SUPPLY = 1e8 * SafeDecimalMath.unit();
    string constant TOKEN_NAME = "Synthetix Network Token";
    string constant TOKEN_SYMBOL = "SNX";
    uint8 constant DECIMALS = 18;

    uint minterReward = 200 * SafeDecimalMath.unit();
    // ========== CONSTRUCTOR ==========

    /**
     * @dev Constructor
     * @param _tokenState A pre-populated contract containing token balances.
     * If the provided address is 0x0, then a fresh one will be constructed with the contract owning all tokens.
     * @param _owner The owner of this contract.
     */
    constructor(address _proxy, TokenState _tokenState, SynthetixState _synthetixState,
<<<<<<< HEAD
        address _owner, IExchangeRates _exchangeRates, FeePool _feePool, SupplySchedule _supplySchedule
=======
        address _owner, ExchangeRates _exchangeRates, address _feePool, SupplySchedule _supplySchedule
>>>>>>> b9e03da5
    )
        ExternStateToken(_proxy, _tokenState, TOKEN_NAME, TOKEN_SYMBOL, SYNTHETIX_SUPPLY, DECIMALS, _owner)
        public
    {
        synthetixState = _synthetixState;
        exchangeRates = _exchangeRates;
        feePool = IFeePool(_feePool);
        supplySchedule = _supplySchedule;
    }

    // ========== SETTERS ========== */

    /**
     * @notice Add an associated Synth contract to the Synthetix system
     * @dev Only the contract owner may call this.
     */
    function addSynth(Synth synth)
        external
        optionalProxy_onlyOwner
    {
        bytes4 currencyKey = synth.currencyKey();

        require(synths[currencyKey] == Synth(0), "Synth already exists");

        availableSynths.push(synth);
        synths[currencyKey] = synth;

        emitSynthAdded(currencyKey, synth);
    }

    function setMinterReward(uint256 tokens)
        external
        optionalProxy_onlyOwner
    {
        minterReward = tokens;
    }
    /**
     * @notice Remove an associated Synth contract from the Synthetix system
     * @dev Only the contract owner may call this.
     */
    function removeSynth(bytes4 currencyKey)
        external
        optionalProxy_onlyOwner
    {
        require(synths[currencyKey] != address(0), "Synth does not exist");
        require(synths[currencyKey].totalSupply() == 0, "Synth supply exists");
        require(currencyKey != "XDR", "Cannot remove XDR synth");

        // Save the address we're removing for emitting the event at the end.
        address synthToRemove = synths[currencyKey];

        // Remove the synth from the availableSynths array.
        for (uint8 i = 0; i < availableSynths.length; i++) {
            if (availableSynths[i] == synthToRemove) {
                delete availableSynths[i];

                // Copy the last synth into the place of the one we just deleted
                // If there's only one synth, this is synths[0] = synths[0].
                // If we're deleting the last one, it's also a NOOP in the same way.
                availableSynths[i] = availableSynths[availableSynths.length - 1];

                // Decrease the size of the array by one.
                availableSynths.length--;

                break;
            }
        }

        // And remove it from the synths mapping
        delete synths[currencyKey];

        emitSynthRemoved(currencyKey, synthToRemove);
    }

    /**
     * @notice Set the associated synthetix escrow contract.
     * @dev Only the contract owner may call this.
     */
    function setEscrow(ISynthetixEscrow _escrow)
        external
        optionalProxy_onlyOwner
    {
        escrow = _escrow;
        // Note: No event here as our contract exceeds max contract size
        // with these events, and it's unlikely people will need to
        // track these events specifically.
    }

    /**
     * @notice Set the ExchangeRates contract address where rates are held.
     * @dev Only callable by the contract owner.
     */
    function setExchangeRates(IExchangeRates _exchangeRates)
        external
        optionalProxy_onlyOwner
    {
        exchangeRates = _exchangeRates;
        // Note: No event here as our contract exceeds max contract size
        // with these events, and it's unlikely people will need to
        // track these events specifically.
    }

    /**
     * @notice Set the synthetixState contract address where issuance data is held.
     * @dev Only callable by the contract owner.
     */
    function setSynthetixState(SynthetixState _synthetixState)
        external
        optionalProxy_onlyOwner
    {
        synthetixState = _synthetixState;

        emitStateContractChanged(_synthetixState);
    }

    /**
     * @notice Set your preferred currency. Note: This does not automatically exchange any balances you've held previously in
     * other synth currencies in this address, it will apply for any new payments you receive at this address.
     */
    function setPreferredCurrency(bytes4 currencyKey)
        external
        optionalProxy
    {
        require(currencyKey == 0 || !exchangeRates.rateIsStale(currencyKey), "Currency rate is stale or doesn't exist.");

        synthetixState.setPreferredCurrency(messageSender, currencyKey);

        emitPreferredCurrencyChanged(messageSender, currencyKey);
    }

    // ========== VIEWS ==========

    /**
     * @notice A function that lets you easily convert an amount in a source currency to an amount in the destination currency
     * @param sourceCurrencyKey The currency the amount is specified in
     * @param sourceAmount The source amount, specified in UNIT base
     * @param destinationCurrencyKey The destination currency
     */
    function effectiveValue(bytes4 sourceCurrencyKey, uint sourceAmount, bytes4 destinationCurrencyKey)
        public
        view
        rateNotStale(sourceCurrencyKey)
        rateNotStale(destinationCurrencyKey)
        returns (uint)
    {
        // If there's no change in the currency, then just return the amount they gave us
        if (sourceCurrencyKey == destinationCurrencyKey) return sourceAmount;

        // Calculate the effective value by going from source -> USD -> destination
        return sourceAmount.multiplyDecimalRound(exchangeRates.rateForCurrency(sourceCurrencyKey))
            .divideDecimalRound(exchangeRates.rateForCurrency(destinationCurrencyKey));
    }

    /**
     * @notice Total amount of synths issued by the system, priced in currencyKey
     * @param currencyKey The currency to value the synths in
     */
    function totalIssuedSynths(bytes4 currencyKey)
        public
        view
        rateNotStale(currencyKey)
        returns (uint)
    {
        uint total = 0;
        uint currencyRate = exchangeRates.rateForCurrency(currencyKey);
        
        require(!exchangeRates.anyRateIsStale(availableCurrencyKeys()), "Rates are stale");
        
        for (uint8 i = 0; i < availableSynths.length; i++) {
            // What's the total issued value of that synth in the destination currency?
            // Note: We're not using our effectiveValue function because we don't want to go get the
            //       rate for the destination currency and check if it's stale repeatedly on every
            //       iteration of the loop
            uint synthValue = availableSynths[i].totalSupply()
                .multiplyDecimalRound(exchangeRates.rateForCurrency(availableSynths[i].currencyKey()))
                .divideDecimalRound(currencyRate);
            total = total.add(synthValue);
        }

        return total;
    }

    /**
     * @notice Returns the currencyKeys of availableSynths for rate checking 
     */
    function availableCurrencyKeys()
        internal
        view
        returns (bytes4[])
    {
        bytes4[] memory availableCurrencyKeys = new bytes4[](availableSynths.length);

        for (uint8 i = 0; i < availableSynths.length; i++) {
            availableCurrencyKeys[i] = availableSynths[i].currencyKey();
        }

        return availableCurrencyKeys;
    }

    /**
     * @notice Returns the count of available synths in the system, which you can use to iterate availableSynths
     */
    function availableSynthCount()
        public
        view
        returns (uint)
    {
        return availableSynths.length;
    }

    // ========== MUTATIVE FUNCTIONS ==========

    /**
     * @notice ERC20 transfer function.
     */
    function transfer(address to, uint value)
        public
        returns (bool)
    {
        bytes memory empty;
        return transfer(to, value, empty);
    }

    /**
     * @notice ERC223 transfer function. Does not conform with the ERC223 spec, as:
     *         - Transaction doesn't revert if the recipient doesn't implement tokenFallback()
     *         - Emits a standard ERC20 event without the bytes data parameter so as not to confuse
     *           tooling such as Etherscan.
     */
    function transfer(address to, uint value, bytes data)
        public
        optionalProxy
        returns (bool)
    {
        // Ensure they're not trying to exceed their locked amount
        require(value <= transferableSynthetix(messageSender), "Insufficient balance");

        // Perform the transfer: if there is a problem an exception will be thrown in this call.
        _transfer_byProxy(messageSender, to, value, data);

        return true;
    }

    /**
     * @notice ERC20 transferFrom function.
     */
    function transferFrom(address from, address to, uint value)
        public
        returns (bool)
    {
        bytes memory empty;
        return transferFrom(from, to, value, empty);
    }

    /**
     * @notice ERC223 transferFrom function. Does not conform with the ERC223 spec, as:
     *         - Transaction doesn't revert if the recipient doesn't implement tokenFallback()
     *         - Emits a standard ERC20 event without the bytes data parameter so as not to confuse
     *           tooling such as Etherscan.
     */
    function transferFrom(address from, address to, uint value, bytes data)
        public
        optionalProxy
        returns (bool)
    {
        // Ensure they're not trying to exceed their locked amount
        require(value <= transferableSynthetix(from), "Insufficient balance");

        // Perform the transfer: if there is a problem,
        // an exception will be thrown in this call.
        _transferFrom_byProxy(messageSender, from, to, value, data);

        return true;
    }

    /**
     * @notice Function that allows you to exchange synths you hold in one flavour for another.
     * @param sourceCurrencyKey The source currency you wish to exchange from
     * @param sourceAmount The amount, specified in UNIT of source currency you wish to exchange
     * @param destinationCurrencyKey The destination currency you wish to obtain.
     * @param destinationAddress Where the result should go. If this is address(0) then it sends back to the message sender.
     * @return Boolean that indicates whether the transfer succeeded or failed.
     */
    function exchange(bytes4 sourceCurrencyKey, uint sourceAmount, bytes4 destinationCurrencyKey, address destinationAddress)
        external
        optionalProxy
        // Note: We don't need to insist on non-stale rates because effectiveValue will do it for us.
        returns (bool)
    {
        require(sourceCurrencyKey != destinationCurrencyKey, "Exchange must use different synths");
        require(sourceAmount > 0, "Zero amount");

        // Pass it along, defaulting to the sender as the recipient.
        return _internalExchange(
            messageSender,
            sourceCurrencyKey,
            sourceAmount,
            destinationCurrencyKey,
            destinationAddress == address(0) ? messageSender : destinationAddress,
            true // Charge fee on the exchange
        );
    }

    /**
     * @notice Function that allows synth contract to delegate exchanging of a synth that is not the same sourceCurrency
     * @dev Only the synth contract can call this function
     * @param from The address to exchange / burn synth from
     * @param sourceCurrencyKey The source currency you wish to exchange from
     * @param sourceAmount The amount, specified in UNIT of source currency you wish to exchange
     * @param destinationCurrencyKey The destination currency you wish to obtain.
     * @param destinationAddress Where the result should go.
     * @return Boolean that indicates whether the transfer succeeded or failed.
     */
    function synthInitiatedExchange(
        address from,
        bytes4 sourceCurrencyKey,
        uint sourceAmount,
        bytes4 destinationCurrencyKey,
        address destinationAddress
    )
        external
        onlySynth
        returns (bool)
    {
        require(sourceCurrencyKey != destinationCurrencyKey, "Can't be same synth");
        require(sourceAmount > 0, "Zero amount");

        // Pass it along
        return _internalExchange(
            from,
            sourceCurrencyKey,
            sourceAmount,
            destinationCurrencyKey,
            destinationAddress,
            false // Don't charge fee on the exchange, as they've already been charged a transfer fee in the synth contract
        );
    }

    /**
     * @notice Function that allows synth contract to delegate sending fee to the fee Pool.
     * @dev Only the synth contract can call this function.
     * @param from The address fee is coming from.
     * @param sourceCurrencyKey source currency fee from.
     * @param sourceAmount The amount, specified in UNIT of source currency.
     * @return Boolean that indicates whether the transfer succeeded or failed.
     */
    function synthInitiatedFeePayment(
        address from,
        bytes4 sourceCurrencyKey,
        uint sourceAmount
    )
        external
        onlySynth
        returns (bool)
    {
        // Allow fee to be 0 and skip minting XDRs to feePool 
        if (sourceAmount == 0) {
            return true;
        }

        require(sourceAmount > 0, "Source can't be 0");

        // Pass it along, defaulting to the sender as the recipient.
        bool result = _internalExchange(
            from,
            sourceCurrencyKey,
            sourceAmount,
            "XDR",
            feePool.FEE_ADDRESS(),
            false // Don't charge a fee on the exchange because this is already a fee
        );

        // Tell the fee pool about this.
        feePool.feePaid(sourceCurrencyKey, sourceAmount);

        return result;
    }

    /**
     * @notice Function that allows synth contract to delegate sending fee to the fee Pool.
     * @dev fee pool contract address is not allowed to call function
     * @param from The address to move synth from
     * @param sourceCurrencyKey source currency from.
     * @param sourceAmount The amount, specified in UNIT of source currency.
     * @param destinationCurrencyKey The destination currency to obtain.
     * @param destinationAddress Where the result should go.
     * @param chargeFee Boolean to charge a fee for transaction.
     * @return Boolean that indicates whether the transfer succeeded or failed.
     */
    function _internalExchange(
        address from,
        bytes4 sourceCurrencyKey,
        uint sourceAmount,
        bytes4 destinationCurrencyKey,
        address destinationAddress,
        bool chargeFee
    )
        internal
        notFeeAddress(from)
        returns (bool)
    {
        require(destinationAddress != address(0), "Zero destination");
        require(destinationAddress != address(this), "Synthetix is invalid destination");
        require(destinationAddress != address(proxy), "Proxy is invalid destination");

        // Note: We don't need to check their balance as the burn() below will do a safe subtraction which requires
        // the subtraction to not overflow, which would happen if their balance is not sufficient.

        // Burn the source amount
        synths[sourceCurrencyKey].burn(from, sourceAmount);

        // How much should they get in the destination currency?
        uint destinationAmount = effectiveValue(sourceCurrencyKey, sourceAmount, destinationCurrencyKey);

        // What's the fee on that currency that we should deduct?
        uint amountReceived = destinationAmount;
        uint fee = 0;

        if (chargeFee) {
            amountReceived = feePool.amountReceivedFromExchange(destinationAmount);
            fee = destinationAmount.sub(amountReceived);
        }

        // Issue their new synths
        synths[destinationCurrencyKey].issue(destinationAddress, amountReceived);

        // Remit the fee in XDRs
        if (fee > 0) {
            uint xdrFeeAmount = effectiveValue(destinationCurrencyKey, fee, "XDR");
            synths["XDR"].issue(feePool.FEE_ADDRESS(), xdrFeeAmount);
        }

        // Nothing changes as far as issuance data goes because the total value in the system hasn't changed.

        // Call the ERC223 transfer callback if needed
        synths[destinationCurrencyKey].triggerTokenFallbackIfNeeded(from, destinationAddress, amountReceived);

        //Let the DApps know there was a Synth exchange
        emitSynthExchange(from, sourceCurrencyKey, sourceAmount, destinationCurrencyKey, amountReceived, destinationAddress);

        return true;
    }

    /**
     * @notice Function that registers new synth as they are isseud. Calculate delta to append to synthetixState.
     * @dev Only internal calls from synthetix address.
     * @param currencyKey The currency to register synths in, for example sUSD or sAUD
     * @param amount The amount of synths to register with a base of UNIT
     */
    function _addToDebtRegister(bytes4 currencyKey, uint amount)
        internal
        optionalProxy
    {
        // What is the value of the requested debt in XDRs?
        uint xdrValue = effectiveValue(currencyKey, amount, "XDR");

        // What is the value of all issued synths of the system (priced in XDRs)?
        uint totalDebtIssued = totalIssuedSynths("XDR");

        // What will the new total be including the new value?
        uint newTotalDebtIssued = xdrValue.add(totalDebtIssued);

        // What is their percentage (as a high precision int) of the total debt?
        uint debtPercentage = xdrValue.divideDecimalRoundPrecise(newTotalDebtIssued);

        // And what effect does this percentage have on the global debt holding of other issuers?
        // The delta specifically needs to not take into account any existing debt as it's already
        // accounted for in the delta from when they issued previously.
        // The delta is a high precision integer.
        uint delta = SafeDecimalMath.preciseUnit().sub(debtPercentage);

        // How much existing debt do they have?
        uint existingDebt = debtBalanceOf(messageSender, "XDR");

        // And what does their debt ownership look like including this previous stake?
        if (existingDebt > 0) {
            debtPercentage = xdrValue.add(existingDebt).divideDecimalRoundPrecise(newTotalDebtIssued);
        }

        // Are they a new issuer? If so, record them.
        if (!synthetixState.hasIssued(messageSender)) {
            synthetixState.incrementTotalIssuerCount();
        }

        // Save the debt entry parameters
        synthetixState.setCurrentIssuanceData(messageSender, debtPercentage);

        // And if we're the first, push 1 as there was no effect to any other holders, otherwise push
        // the change for the rest of the debt holders. The debt ledger holds high precision integers.
        if (synthetixState.debtLedgerLength() > 0) {
            synthetixState.appendDebtLedgerValue(
                synthetixState.lastDebtLedgerEntry().multiplyDecimalRoundPrecise(delta)
            );
        } else {
            synthetixState.appendDebtLedgerValue(SafeDecimalMath.preciseUnit());
        }
    }

    /**
     * @notice Issue synths against the sender's SNX.
     * @dev Issuance is only allowed if the synthetix price isn't stale. Amount should be larger than 0.
     * @param currencyKey The currency you wish to issue synths in, for example sUSD or sAUD
     * @param amount The amount of synths you wish to issue with a base of UNIT
     */
    function issueSynths(bytes4 currencyKey, uint amount)
        public
        optionalProxy
        nonZeroAmount(amount)
        // No need to check if price is stale, as it is checked in issuableSynths.
    {
        require(amount <= remainingIssuableSynths(messageSender, currencyKey), "Amount too large");

        // Keep track of the debt they're about to create
        _addToDebtRegister(currencyKey, amount);

        // Create their synths
        synths[currencyKey].issue(messageSender, amount);
    }

    /**
     * @notice Issue the maximum amount of Synths possible against the sender's SNX.
     * @dev Issuance is only allowed if the synthetix price isn't stale.
     * @param currencyKey The currency you wish to issue synths in, for example sUSD or sAUD
     */
    function issueMaxSynths(bytes4 currencyKey)
        external
        optionalProxy
    {
        // Figure out the maximum we can issue in that currency
        uint maxIssuable = remainingIssuableSynths(messageSender, currencyKey);

        // And issue them
        issueSynths(currencyKey, maxIssuable);
    }

    /**
     * @notice Burn synths to clear issued synths/free SNX.
     * @param currencyKey The currency you're specifying to burn
     * @param amount The amount (in UNIT base) you wish to burn
     */
    function burnSynths(bytes4 currencyKey, uint amount)
        external
        optionalProxy
        // No need to check for stale rates as _removeFromDebtRegister calls effectiveValue
        // which does this for us
    {
        // How much debt do they have?
        uint debt = debtBalanceOf(messageSender, currencyKey);

        require(debt > 0, "No debt to forgive");

        // If they're trying to burn more debt than they actually owe, rather than fail the transaction, let's just
        // clear their debt and leave them be.
        uint amountToBurn = debt < amount ? debt : amount;

        // Remove their debt from the ledger
        _removeFromDebtRegister(currencyKey, amountToBurn);

        // synth.burn does a safe subtraction on balance (so it will revert if there are not enough synths).
        synths[currencyKey].burn(messageSender, amountToBurn);
    }

    /**
     * @notice Remove a debt position from the register
     * @param currencyKey The currency the user is presenting to forgive their debt
     * @param amount The amount (in UNIT base) being presented
     */
    function _removeFromDebtRegister(bytes4 currencyKey, uint amount)
        internal
    {
        // How much debt are they trying to remove in XDRs?
        uint debtToRemove = effectiveValue(currencyKey, amount, "XDR");

        // How much debt do they have?
        uint existingDebt = debtBalanceOf(messageSender, "XDR");

        // What percentage of the total debt are they trying to remove?
        uint totalDebtIssued = totalIssuedSynths("XDR");
        uint debtPercentage = debtToRemove.divideDecimalRoundPrecise(totalDebtIssued);

        // And what effect does this percentage have on the global debt holding of other issuers?
        // The delta specifically needs to not take into account any existing debt as it's already
        // accounted for in the delta from when they issued previously.
        uint delta = SafeDecimalMath.preciseUnit().add(debtPercentage);

        // Are they exiting the system, or are they just decreasing their debt position?
        if (debtToRemove == existingDebt) {
            synthetixState.clearIssuanceData(messageSender);
            synthetixState.decrementTotalIssuerCount();
        } else {
            // What percentage of the debt will they be left with?
            uint newDebt = existingDebt.sub(debtToRemove);
            uint newTotalDebtIssued = totalDebtIssued.sub(debtToRemove);
            uint newDebtPercentage = newDebt.divideDecimalRoundPrecise(newTotalDebtIssued);

            // Store the debt percentage and debt ledger as high precision integers
            synthetixState.setCurrentIssuanceData(messageSender, newDebtPercentage);
        }

        // Update our cumulative ledger. This is also a high precision integer.
        synthetixState.appendDebtLedgerValue(
            synthetixState.lastDebtLedgerEntry().multiplyDecimalRoundPrecise(delta)
        );
    }

    // ========== Issuance/Burning ==========

    /**
     * @notice The maximum synths an issuer can issue against their total synthetix quantity, priced in XDRs.
     * This ignores any already issued synths, and is purely giving you the maximimum amount the user can issue.
     */
    function maxIssuableSynths(address issuer, bytes4 currencyKey)
        public
        view
        // We don't need to check stale rates here as effectiveValue will do it for us.
        returns (uint)
    {
        // What is the value of their SNX balance in the destination currency?
        uint destinationValue = effectiveValue("SNX", collateral(issuer), currencyKey);

        // They're allowed to issue up to issuanceRatio of that value
        return destinationValue.multiplyDecimal(synthetixState.issuanceRatio());
    }

    /**
     * @notice The current collateralisation ratio for a user. Collateralisation ratio varies over time
     * as the value of the underlying Synthetix asset changes, e.g. if a user issues their maximum available
     * synths when they hold $10 worth of Synthetix, they will have issued $2 worth of synths. If the value
     * of Synthetix changes, the ratio returned by this function will adjust accordlingly. Users are
     * incentivised to maintain a collateralisation ratio as close to the issuance ratio as possible by
     * altering the amount of fees they're able to claim from the system.
     */
    function collateralisationRatio(address issuer)
        public
        view
        returns (uint)
    {
        uint totalOwnedSynthetix = collateral(issuer);
        if (totalOwnedSynthetix == 0) return 0;

        uint debtBalance = debtBalanceOf(issuer, "SNX");
        return debtBalance.divideDecimalRound(totalOwnedSynthetix);
    }

/**
     * @notice If a user issues synths backed by SNX in their wallet, the SNX become locked. This function
     * will tell you how many synths a user has to give back to the system in order to unlock their original
     * debt position. This is priced in whichever synth is passed in as a currency key, e.g. you can price
     * the debt in sUSD, XDR, or any other synth you wish.
     */
    function debtBalanceOf(address issuer, bytes4 currencyKey)
        public
        view
        // Don't need to check for stale rates here because totalIssuedSynths will do it for us
        returns (uint)
    {
        // What was their initial debt ownership?
        uint initialDebtOwnership;
        uint debtEntryIndex;
        (initialDebtOwnership, debtEntryIndex) = synthetixState.issuanceData(issuer);

        // If it's zero, they haven't issued, and they have no debt.
        if (initialDebtOwnership == 0) return 0;

        // Figure out the global debt percentage delta from when they entered the system.
        // This is a high precision integer.
        uint currentDebtOwnership = synthetixState.lastDebtLedgerEntry()
            .divideDecimalRoundPrecise(synthetixState.debtLedger(debtEntryIndex))
            .multiplyDecimalRoundPrecise(initialDebtOwnership);

        // What's the total value of the system in their requested currency?
        uint totalSystemValue = totalIssuedSynths(currencyKey);

        // Their debt balance is their portion of the total system value.
        uint highPrecisionBalance = totalSystemValue.decimalToPreciseDecimal()
            .multiplyDecimalRoundPrecise(currentDebtOwnership);

        return highPrecisionBalance.preciseDecimalToDecimal();
    }

    /**
     * @notice The remaining synths an issuer can issue against their total synthetix balance.
     * @param issuer The account that intends to issue
     * @param currencyKey The currency to price issuable value in
     */
    function remainingIssuableSynths(address issuer, bytes4 currencyKey)
        public
        view
        // Don't need to check for synth existing or stale rates because maxIssuableSynths will do it for us.
        returns (uint)
    {
        uint alreadyIssued = debtBalanceOf(issuer, currencyKey);
        uint max = maxIssuableSynths(issuer, currencyKey);

        if (alreadyIssued >= max) {
            return 0;
        } else {
            return max.sub(alreadyIssued);
        }
    }

    /**
     * @notice The total SNX owned by this account, both escrowed and unescrowed,
     * against which synths can be issued.
     * This includes those already being used as collateral (locked), and those
     * available for further issuance (unlocked).
     */
    function collateral(address account)
        public
        view
        returns (uint)
    {
        uint balance = tokenState.balanceOf(account);

        if (escrow != address(0)) {
            balance = balance.add(escrow.balanceOf(account));
        }

        return balance;
    }

    /**
     * @notice The number of SNX that are free to be transferred by an account.
     * @dev When issuing, escrowed SNX are locked first, then non-escrowed
     * SNX are locked last, but escrowed SNX are not transferable, so they are not included
     * in this calculation.
     */
    function transferableSynthetix(address account)
        public
        view
        rateNotStale("SNX")
        returns (uint)
    {
        // How many SNX do they have, excluding escrow?
        // Note: We're excluding escrow here because we're interested in their transferable amount
        // and escrowed SNX are not transferable.
        uint balance = tokenState.balanceOf(account);

        // How many of those will be locked by the amount they've issued?
        // Assuming issuance ratio is 20%, then issuing 20 SNX of value would require
        // 100 SNX to be locked in their wallet to maintain their collateralisation ratio
        // The locked synthetix value can exceed their balance.
        uint lockedSynthetixValue = debtBalanceOf(account, "SNX").divideDecimalRound(synthetixState.issuanceRatio());

        // If we exceed the balance, no SNX are transferable, otherwise the difference is.
        if (lockedSynthetixValue >= balance) {
            return 0;
        } else {
            return balance.sub(lockedSynthetixValue);
        }
    }

    function mint()
        external
        returns (bool)
    {
        require(supplySchedule.isMintable(), "Last mint event is less than mintPeriodDuration");
//        require(supplySchedule.mintableSupply() > 0, "No supply is mintable");

        uint supplyToMint = supplySchedule.mintableSupply();
        supplySchedule.updateMintValues();

        // Set minted SNX balance to feePool's balance
        tokenState.setBalanceOf(feePool, tokenState.balanceOf(feePool).add(supplyToMint));
        totalSupply = totalSupply.add(supplyToMint);
    }

    // ========== MODIFIERS ==========

    modifier rateNotStale(bytes4 currencyKey) {
        require(!exchangeRates.rateIsStale(currencyKey), "Rate stale or nonexistant currency");
        _;
    }

    modifier notFeeAddress(address account) {
        require(account != feePool.FEE_ADDRESS(), "Fee address not allowed");
        _;
    }

    modifier onlySynth() {
        bool isSynth = false;

        // No need to repeatedly call this function either
        for (uint8 i = 0; i < availableSynths.length; i++) {
            if (availableSynths[i] == msg.sender) {
                isSynth = true;
                break;
            }
        }

        require(isSynth, "Only synth allowed");
        _;
    }

    modifier nonZeroAmount(uint _amount) {
        require(_amount > 0, "Amount needs to be larger than 0");
        _;
    }

    // ========== EVENTS ==========
    /* solium-disable */

    event SynthExchange(address indexed account, bytes4 fromCurrencyKey, uint256 fromAmount, bytes4 toCurrencyKey,  uint256 toAmount, address toAddress);
    bytes32 constant SYNTHEXCHANGE_SIG = keccak256("SynthExchange(address,bytes4,uint256,bytes4,uint256,address)");
    function emitSynthExchange(address account, bytes4 fromCurrencyKey, uint256 fromAmount, bytes4 toCurrencyKey, uint256 toAmount, address toAddress) internal {
        proxy._emit(abi.encode(fromCurrencyKey, fromAmount, toCurrencyKey, toAmount, toAddress), 2, SYNTHEXCHANGE_SIG, bytes32(account), 0, 0);
    }
    
    event PreferredCurrencyChanged(address indexed account, bytes4 newPreferredCurrency);
    bytes32 constant PREFERREDCURRENCYCHANGED_SIG = keccak256("PreferredCurrencyChanged(address,bytes4)");
    function emitPreferredCurrencyChanged(address account, bytes4 newPreferredCurrency) internal {
        proxy._emit(abi.encode(newPreferredCurrency), 2, PREFERREDCURRENCYCHANGED_SIG, bytes32(account), 0, 0);
    }

    event StateContractChanged(address stateContract);
    bytes32 constant STATECONTRACTCHANGED_SIG = keccak256("StateContractChanged(address)");
    function emitStateContractChanged(address stateContract) internal {
        proxy._emit(abi.encode(stateContract), 1, STATECONTRACTCHANGED_SIG, 0, 0, 0);
    }

    event SynthAdded(bytes4 currencyKey, address newSynth);
    bytes32 constant SYNTHADDED_SIG = keccak256("SynthAdded(bytes4,address)");
    function emitSynthAdded(bytes4 currencyKey, address newSynth) internal {
        proxy._emit(abi.encode(currencyKey, newSynth), 1, SYNTHADDED_SIG, 0, 0, 0);
    }

    event SynthRemoved(bytes4 currencyKey, address removedSynth);
    bytes32 constant SYNTHREMOVED_SIG = keccak256("SynthRemoved(bytes4,address)");
    function emitSynthRemoved(bytes4 currencyKey, address removedSynth) internal {
        proxy._emit(abi.encode(currencyKey, removedSynth), 1, SYNTHREMOVED_SIG, 0, 0, 0);
    }
    /* solium-enable */
}<|MERGE_RESOLUTION|>--- conflicted
+++ resolved
@@ -130,6 +130,7 @@
     function feePaid(bytes4 currencyKey, uint amount) external;
     function amountReceivedFromExchange(uint value) external view returns (uint);
 }
+
 /**
  * @title ExchangeRates interface
  */
@@ -163,15 +164,9 @@
     Synth[] public availableSynths;
     mapping(bytes4 => Synth) public synths;
 
-<<<<<<< HEAD
-    FeePool public feePool;
+    IFeePool public feePool;
     ISynthetixEscrow public escrow;
     IExchangeRates public exchangeRates;
-=======
-    IFeePool public feePool;
-    SynthetixEscrow public escrow;
-    ExchangeRates public exchangeRates;
->>>>>>> b9e03da5
     SynthetixState public synthetixState;
     SupplySchedule public supplySchedule;
 
@@ -190,11 +185,7 @@
      * @param _owner The owner of this contract.
      */
     constructor(address _proxy, TokenState _tokenState, SynthetixState _synthetixState,
-<<<<<<< HEAD
-        address _owner, IExchangeRates _exchangeRates, FeePool _feePool, SupplySchedule _supplySchedule
-=======
-        address _owner, ExchangeRates _exchangeRates, address _feePool, SupplySchedule _supplySchedule
->>>>>>> b9e03da5
+        address _owner, IExchangeRates _exchangeRates, IFeePool _feePool, SupplySchedule _supplySchedule
     )
         ExternStateToken(_proxy, _tokenState, TOKEN_NAME, TOKEN_SYMBOL, SYNTHETIX_SUPPLY, DECIMALS, _owner)
         public
