/*
-----------------------------------------------------------------
FILE INFORMATION
-----------------------------------------------------------------

file:       Synthetix.sol
version:    2.0
author:     Kevin Brown
            Gavin Conway
date:       2018-09-14

-----------------------------------------------------------------
MODULE DESCRIPTION
-----------------------------------------------------------------

Synthetix token contract. SNX is a transferable ERC20 token,
and also give its holders the following privileges.
An owner of SNX has the right to issue synths in all synth flavours.

After a fee period terminates, the duration and fees collected for that
period are computed, and the next period begins. Thus an account may only
withdraw the fees owed to them for the previous period, and may only do
so once per period. Any unclaimed fees roll over into the common pot for
the next period.

== Average Balance Calculations ==

The fee entitlement of a synthetix holder is proportional to their average
issued synth balance over the last fee period. This is computed by
measuring the area under the graph of a user's issued synth balance over
time, and then when a new fee period begins, dividing through by the
duration of the fee period.

We need only update values when the balances of an account is modified.
This occurs when issuing or burning for issued synth balances,
and when transferring for synthetix balances. This is for efficiency,
and adds an implicit friction to interacting with SNX.
A synthetix holder pays for his own recomputation whenever he wants to change
his position, which saves the foundation having to maintain a pot dedicated
to resourcing this.

A hypothetical user's balance history over one fee period, pictorially:

      s ____
       |    |
       |    |___ p
       |____|___|___ __ _  _
       f    t   n

Here, the balance was s between times f and t, at which time a transfer
occurred, updating the balance to p, until n, when the present transfer occurs.
When a new transfer occurs at time n, the balance being p,
we must:

  - Add the area p * (n - t) to the total area recorded so far
  - Update the last transfer time to n

So if this graph represents the entire current fee period,
the average SNX held so far is ((t-f)*s + (n-t)*p) / (n-f).
The complementary computations must be performed for both sender and
recipient.

Note that a transfer keeps global supply of SNX invariant.
The sum of all balances is constant, and unmodified by any transfer.
So the sum of all balances multiplied by the duration of a fee period is also
constant, and this is equivalent to the sum of the area of every user's
time/balance graph. Dividing through by that duration yields back the total
synthetix supply. So, at the end of a fee period, we really do yield a user's
average share in the synthetix supply over that period.

A slight wrinkle is introduced if we consider the time r when the fee period
rolls over. Then the previous fee period k-1 is before r, and the current fee
period k is afterwards. If the last transfer took place before r,
but the latest transfer occurred afterwards:

k-1       |        k
      s __|_
       |  | |
       |  | |____ p
       |__|_|____|___ __ _  _
          |
       f  | t    n
          r

In this situation the area (r-f)*s contributes to fee period k-1, while
the area (t-r)*s contributes to fee period k. We will implicitly consider a
zero-value transfer to have occurred at time r. Their fee entitlement for the
previous period will be finalised at the time of their first transfer during the
current fee period, or when they query or withdraw their fee entitlement.

In the implementation, the duration of different fee periods may be slightly irregular,
as the check that they have rolled over occurs only when state-changing synthetix
operations are performed.

== Issuance and Burning ==

In this version of the synthetix contract, synths can only be issued by
those that have been nominated by the synthetix foundation. Synths are assumed
to be valued at $1, as they are a stable unit of account.

All synths issued require a proportional value of SNX to be locked,
where the proportion is governed by the current issuance ratio. This
means for every $1 of SNX locked up, $(issuanceRatio) synths can be issued.
i.e. to issue 100 synths, 100/issuanceRatio dollars of SNX need to be locked up.

To determine the value of some amount of SNX(S), an oracle is used to push
the price of SNX (P_S) in dollars to the contract. The value of S
would then be: S * P_S.

Any SNX that are locked up by this issuance process cannot be transferred.
The amount that is locked floats based on the price of SNX. If the price
of SNX moves up, less SNX are locked, so they can be issued against,
or transferred freely. If the price of SNX moves down, more SNX are locked,
even going above the initial wallet balance.

-----------------------------------------------------------------
*/

pragma solidity 0.4.25;


import "./ExternStateToken.sol";
import "./TokenState.sol";
import "./SupplySchedule.sol";
import "./ExchangeRates.sol";
import "./SynthetixState.sol";
import "./Synth.sol";
import "./interfaces/ISynthetixEscrow.sol";
import "./interfaces/IFeePool.sol";

/**
 * @title Synthetix ERC20 contract.
 * @notice The Synthetix contracts not only facilitates transfers, exchanges, and tracks balances,
 * but it also computes the quantity of fees each synthetix holder is entitled to.
 */
contract Synthetix is ExternStateToken {

    // ========== STATE VARIABLES ==========

    // Available Synths which can be used with the system
    Synth[] public availableSynths;
    mapping(bytes32 => Synth) public synths;

    IFeePool public feePool;
    ISynthetixEscrow public escrow;
    ISynthetixEscrow public rewardEscrow;
    ExchangeRates public exchangeRates;
    SynthetixState public synthetixState;
    SupplySchedule public supplySchedule;

    bool private protectionCircuit = false;

    string constant TOKEN_NAME = "Synthetix Network Token";
    string constant TOKEN_SYMBOL = "SNX";
    uint8 constant DECIMALS = 18;
    bool public exchangeEnabled = true;

    // ========== CONSTRUCTOR ==========

    /**
     * @dev Constructor
     * @param _tokenState A pre-populated contract containing token balances.
     * If the provided address is 0x0, then a fresh one will be constructed with the contract owning all tokens.
     * @param _owner The owner of this contract.
     */
    constructor(address _proxy, TokenState _tokenState, SynthetixState _synthetixState,
        address _owner, ExchangeRates _exchangeRates, IFeePool _feePool, SupplySchedule _supplySchedule,
        ISynthetixEscrow _rewardEscrow, ISynthetixEscrow _escrow, uint _totalSupply
    )
        ExternStateToken(_proxy, _tokenState, TOKEN_NAME, TOKEN_SYMBOL, _totalSupply, DECIMALS, _owner)
        public
    {
        synthetixState = _synthetixState;
        exchangeRates = _exchangeRates;
        feePool = _feePool;
        supplySchedule = _supplySchedule;
        rewardEscrow = _rewardEscrow;
        escrow = _escrow;
    }
    // ========== SETTERS ========== */

    function setFeePool(IFeePool _feePool)
        external
        optionalProxy_onlyOwner
    {
        feePool = _feePool;
    }

    function setExchangeRates(ExchangeRates _exchangeRates)
        external
        optionalProxy_onlyOwner
    {
        exchangeRates = _exchangeRates;
    }

    function setProtectionCircuit(bool _protectionCircuitIsActivated)
        external
        onlyOracle
    {
        protectionCircuit = _protectionCircuitIsActivated;
    }

    function setExchangeEnabled(bool _exchangeEnabled)
        external
        optionalProxy_onlyOwner
    {
        exchangeEnabled = _exchangeEnabled;
    }

    /**
     * @notice Add an associated Synth contract to the Synthetix system
     * @dev Only the contract owner may call this.
     */
    function addSynth(Synth synth)
        external
        optionalProxy_onlyOwner
    {
        bytes32 currencyKey = synth.currencyKey();

        require(synths[currencyKey] == Synth(0), "Synth already exists");

        availableSynths.push(synth);
        synths[currencyKey] = synth;
    }

    /**
     * @notice Remove an associated Synth contract from the Synthetix system
     * @dev Only the contract owner may call this.
     */
    function removeSynth(bytes32 currencyKey)
        external
        optionalProxy_onlyOwner
    {
        require(synths[currencyKey] != address(0), "Synth does not exist");
        require(synths[currencyKey].totalSupply() == 0, "Synth supply exists");
        require(currencyKey != "XDR", "Cannot remove XDR synth");

        // Save the address we're removing for emitting the event at the end.
        address synthToRemove = synths[currencyKey];

        // Remove the synth from the availableSynths array.
        for (uint8 i = 0; i < availableSynths.length; i++) {
            if (availableSynths[i] == synthToRemove) {
                delete availableSynths[i];

                // Copy the last synth into the place of the one we just deleted
                // If there's only one synth, this is synths[0] = synths[0].
                // If we're deleting the last one, it's also a NOOP in the same way.
                availableSynths[i] = availableSynths[availableSynths.length - 1];

                // Decrease the size of the array by one.
                availableSynths.length--;

                break;
            }
        }

        // And remove it from the synths mapping
        delete synths[currencyKey];

        // Note: No event here as our contract exceeds max contract size
        // with these events, and it's unlikely people will need to
        // track these events specifically.
    }

    // ========== VIEWS ==========

    /**
     * @notice A function that lets you easily convert an amount in a source currency to an amount in the destination currency
     * @param sourceCurrencyKey The currency the amount is specified in
     * @param sourceAmount The source amount, specified in UNIT base
     * @param destinationCurrencyKey The destination currency
     */
    function effectiveValue(bytes32 sourceCurrencyKey, uint sourceAmount, bytes32 destinationCurrencyKey)
        public
        view
        returns (uint)
    {
        return exchangeRates.effectiveValue(sourceCurrencyKey, sourceAmount, destinationCurrencyKey);
    }

    /**
     * @notice Total amount of synths issued by the system, priced in currencyKey
     * @param currencyKey The currency to value the synths in
     */
    function totalIssuedSynths(bytes32 currencyKey)
        public
        view
        rateNotStale(currencyKey)
        returns (uint)
    {
        uint total = 0;
        uint currencyRate = exchangeRates.rateForCurrency(currencyKey);

        require(!exchangeRates.anyRateIsStale(availableCurrencyKeys()), "Rates are stale");

        for (uint8 i = 0; i < availableSynths.length; i++) {
            // What's the total issued value of that synth in the destination currency?
            // Note: We're not using our effectiveValue function because we don't want to go get the
            //       rate for the destination currency and check if it's stale repeatedly on every
            //       iteration of the loop
            uint synthValue = availableSynths[i].totalSupply()
                .multiplyDecimalRound(exchangeRates.rateForCurrency(availableSynths[i].currencyKey()))
                .divideDecimalRound(currencyRate);
            total = total.add(synthValue);
        }

        return total;
    }

    /**
     * @notice Returns the currencyKeys of availableSynths for rate checking
     */
    function availableCurrencyKeys()
        public
        view
        returns (bytes32[])
    {
        bytes32[] memory availableCurrencyKeys = new bytes32[](availableSynths.length);

        for (uint8 i = 0; i < availableSynths.length; i++) {
            availableCurrencyKeys[i] = availableSynths[i].currencyKey();
        }

        return availableCurrencyKeys;
    }

    /**
     * @notice Returns the count of available synths in the system, which you can use to iterate availableSynths
     */
    function availableSynthCount()
        public
        view
        returns (uint)
    {
        return availableSynths.length;
    }

    // ========== MUTATIVE FUNCTIONS ==========

    /**
     * @notice ERC20 transfer function.
     */
    function transfer(address to, uint value)
        public
        returns (bool)
    {
        bytes memory empty;
        return transfer(to, value, empty);
    }

    /**
     * @notice ERC223 transfer function. Does not conform with the ERC223 spec, as:
     *         - Transaction doesn't revert if the recipient doesn't implement tokenFallback()
     *         - Emits a standard ERC20 event without the bytes data parameter so as not to confuse
     *           tooling such as Etherscan.
     */
    function transfer(address to, uint value, bytes data)
        public
        optionalProxy
        returns (bool)
    {
        // Ensure they're not trying to exceed their locked amount
        require(value <= transferableSynthetix(messageSender), "Insufficient balance");

        // Perform the transfer: if there is a problem an exception will be thrown in this call.
        _transfer_byProxy(messageSender, to, value, data);

        return true;
    }

    /**
     * @notice ERC20 transferFrom function.
     */
    function transferFrom(address from, address to, uint value)
        public
        returns (bool)
    {
        bytes memory empty;
        return transferFrom(from, to, value, empty);
    }

    /**
     * @notice ERC223 transferFrom function. Does not conform with the ERC223 spec, as:
     *         - Transaction doesn't revert if the recipient doesn't implement tokenFallback()
     *         - Emits a standard ERC20 event without the bytes data parameter so as not to confuse
     *           tooling such as Etherscan.
     */
    function transferFrom(address from, address to, uint value, bytes data)
        public
        optionalProxy
        returns (bool)
    {
        // Ensure they're not trying to exceed their locked amount
        require(value <= transferableSynthetix(from), "Insufficient balance");

        // Perform the transfer: if there is a problem,
        // an exception will be thrown in this call.
        _transferFrom_byProxy(messageSender, from, to, value, data);

        return true;
    }

    /**
     * @notice Function that allows you to exchange synths you hold in one flavour for another.
     * @param sourceCurrencyKey The source currency you wish to exchange from
     * @param sourceAmount The amount, specified in UNIT of source currency you wish to exchange
     * @param destinationCurrencyKey The destination currency you wish to obtain.
     * @param destinationAddress Deprecated. Will always send to messageSender
     * @return Boolean that indicates whether the transfer succeeded or failed.
     */
    function exchange(bytes32 sourceCurrencyKey, uint sourceAmount, bytes32 destinationCurrencyKey, address destinationAddress)
        external
        optionalProxy
        // Note: We don't need to insist on non-stale rates because effectiveValue will do it for us.
        returns (bool)
    {
        require(sourceCurrencyKey != destinationCurrencyKey, "Must use different synths");
        require(sourceAmount > 0, "Zero amount");

        //  If protectionCircuit is true then we burn the synths through _internalLiquidation()
        if (protectionCircuit) {
            return _internalLiquidation(
                messageSender,
                sourceCurrencyKey,
                sourceAmount
            );
        } else {
            // Pass it along, defaulting to the sender as the recipient.
            return _internalExchange(
                messageSender,
                sourceCurrencyKey,
                sourceAmount,
                destinationCurrencyKey,
                messageSender,
                true // Charge fee on the exchange
            );
        }
    }

    /**
     * @notice Function that allows synth contract to delegate exchanging of a synth that is not the same sourceCurrency
     * @dev Only the synth contract can call this function
     * @param from The address to exchange / burn synth from
     * @param sourceCurrencyKey The source currency you wish to exchange from
     * @param sourceAmount The amount, specified in UNIT of source currency you wish to exchange
     * @param destinationCurrencyKey The destination currency you wish to obtain.
     * @param destinationAddress Where the result should go.
     * @return Boolean that indicates whether the transfer succeeded or failed.
     */
    function synthInitiatedExchange(
        address from,
        bytes32 sourceCurrencyKey,
        uint sourceAmount,
        bytes32 destinationCurrencyKey,
        address destinationAddress
    )
        external
        returns (bool)
    {
        _onlySynth();
        require(sourceCurrencyKey != destinationCurrencyKey, "Can't be same synth");
        require(sourceAmount > 0, "Zero amount");

        // Pass it along
        return _internalExchange(
            from,
            sourceCurrencyKey,
            sourceAmount,
            destinationCurrencyKey,
            destinationAddress,
            false // Don't charge fee on the exchange, as they've already been charged a transfer fee in the synth contract
        );
    }

    /**
     * @notice Function that allows synth contract to delegate sending fee to the fee Pool.
     * @dev Only the synth contract can call this function.
     * @param from The address fee is coming from.
     * @param sourceCurrencyKey source currency fee from.
     * @param sourceAmount The amount, specified in UNIT of source currency.
     * @return Boolean that indicates whether the transfer succeeded or failed.
     */
    function synthInitiatedFeePayment(
        address from,
        bytes32 sourceCurrencyKey,
        uint sourceAmount
    )
        external
        returns (bool)
    {
        _onlySynth();

        // Allow fee to be 0 and skip minting XDRs to feePool
        if (sourceAmount == 0) {
            return true;
        }

        require(sourceAmount > 0, "Source can't be 0");

        // Pass it along, defaulting to the sender as the recipient.
        bool result = _internalExchange(
            from,
            sourceCurrencyKey,
            sourceAmount,
            "XDR",
            feePool.FEE_ADDRESS(),
            false // Don't charge a fee on the exchange because this is already a fee
        );

        // Tell the fee pool about this.
        feePool.feePaid(sourceCurrencyKey, sourceAmount);

        return result;
    }

    /**
     * @notice Function that allows synth contract to delegate sending fee to the fee Pool.
     * @dev fee pool contract address is not allowed to call function
     * @param from The address to move synth from
     * @param sourceCurrencyKey source currency from.
     * @param sourceAmount The amount, specified in UNIT of source currency.
     * @param destinationCurrencyKey The destination currency to obtain.
     * @param destinationAddress Where the result should go.
     * @param chargeFee Boolean to charge a fee for transaction.
     * @return Boolean that indicates whether the transfer succeeded or failed.
     */
    function _internalExchange(
        address from,
        bytes32 sourceCurrencyKey,
        uint sourceAmount,
        bytes32 destinationCurrencyKey,
        address destinationAddress,
        bool chargeFee
    )
        internal
        notFeeAddress(from)
        returns (bool)
    {
        require(exchangeEnabled, "Exchanging is disabled");
        require(!exchangeRates.priceUpdateLock(), "Price update lock");
        require(destinationAddress != address(0), "Zero destination");
        require(destinationAddress != address(this), "Synthetix is invalid destination");
        require(destinationAddress != address(proxy), "Proxy is invalid destination");

        // Note: We don't need to check their balance as the burn() below will do a safe subtraction which requires
        // the subtraction to not overflow, which would happen if their balance is not sufficient.

        // Burn the source amount
        synths[sourceCurrencyKey].burn(from, sourceAmount);

        // How much should they get in the destination currency?
        uint destinationAmount = effectiveValue(sourceCurrencyKey, sourceAmount, destinationCurrencyKey);

        // What's the fee on that currency that we should deduct?
        uint amountReceived = destinationAmount;
        uint fee = 0;

        if (chargeFee) {
            amountReceived = feePool.amountReceivedFromExchange(destinationAmount);
            fee = destinationAmount.sub(amountReceived);
        }

        // Issue their new synths
        synths[destinationCurrencyKey].issue(destinationAddress, amountReceived);

        // Remit the fee in XDRs
        if (fee > 0) {
            uint xdrFeeAmount = effectiveValue(destinationCurrencyKey, fee, "XDR");
            synths["XDR"].issue(feePool.FEE_ADDRESS(), xdrFeeAmount);
            // Tell the fee pool about this.
            feePool.feePaid("XDR", xdrFeeAmount);
        }

        // Nothing changes as far as issuance data goes because the total value in the system hasn't changed.

        // Call the ERC223 transfer callback if needed
        synths[destinationCurrencyKey].triggerTokenFallbackIfNeeded(from, destinationAddress, amountReceived);

        //Let the DApps know there was a Synth exchange
        emitSynthExchange(from, sourceCurrencyKey, sourceAmount, destinationCurrencyKey, amountReceived, destinationAddress);

        return true;
    }

    /**
    * @notice Function that burns the amount sent during an exchange in case the protection circuit is activated
    * @param from The address to move synth from
    * @param sourceCurrencyKey source currency from.
    * @param sourceAmount The amount, specified in UNIT of source currency.
    * @return Boolean that indicates whether the transfer succeeded or failed.
    */
    function _internalLiquidation(
        address from,
        bytes32 sourceCurrencyKey,
        uint sourceAmount
    )
        internal
        returns (bool)
    {
        // Burn the source amount
        synths[sourceCurrencyKey].burn(from, sourceAmount);
        return true;
    }

    /**
     * @notice Function that registers new synth as they are isseud. Calculate delta to append to synthetixState.
     * @dev Only internal calls from synthetix address.
     * @param currencyKey The currency to register synths in, for example sUSD or sAUD
     * @param amount The amount of synths to register with a base of UNIT
     */
    function _addToDebtRegister(bytes32 currencyKey, uint amount)
        internal
        optionalProxy
    {
        // What is the value of the requested debt in XDRs?
        uint xdrValue = effectiveValue(currencyKey, amount, "XDR");

        // What is the value of all issued synths of the system (priced in XDRs)?
        uint totalDebtIssued = totalIssuedSynths("XDR");

        // What will the new total be including the new value?
        uint newTotalDebtIssued = xdrValue.add(totalDebtIssued);

        // What is their percentage (as a high precision int) of the total debt?
        uint debtPercentage = xdrValue.divideDecimalRoundPrecise(newTotalDebtIssued);

        // And what effect does this percentage change have on the global debt holding of other issuers?
        // The delta specifically needs to not take into account any existing debt as it's already
        // accounted for in the delta from when they issued previously.
        // The delta is a high precision integer.
        uint delta = SafeDecimalMath.preciseUnit().sub(debtPercentage);

        // How much existing debt do they have?
        uint existingDebt = debtBalanceOf(messageSender, "XDR");

        // And what does their debt ownership look like including this previous stake?
        if (existingDebt > 0) {
            debtPercentage = xdrValue.add(existingDebt).divideDecimalRoundPrecise(newTotalDebtIssued);
        }

        // Are they a new issuer? If so, record them.
        if (!synthetixState.hasIssued(messageSender)) {
            synthetixState.incrementTotalIssuerCount();
        }

        // Save the debt entry parameters
        synthetixState.setCurrentIssuanceData(messageSender, debtPercentage);

        // And if we're the first, push 1 as there was no effect to any other holders, otherwise push
        // the change for the rest of the debt holders. The debt ledger holds high precision integers.
        if (synthetixState.debtLedgerLength() > 0) {
            synthetixState.appendDebtLedgerValue(
                synthetixState.lastDebtLedgerEntry().multiplyDecimalRoundPrecise(delta)
            );
        } else {
            synthetixState.appendDebtLedgerValue(SafeDecimalMath.preciseUnit());
        }
    }

    /**
     * @notice Issue synths against the sender's SNX.
     * @dev Issuance is only allowed if the synthetix price isn't stale. Amount should be larger than 0.
     * @param currencyKey The currency you wish to issue synths in, for example sUSD or sAUD
     * @param amount The amount of synths you wish to issue with a base of UNIT
     */
    function issueSynths(bytes32 currencyKey, uint amount)
        public
        optionalProxy
        // No need to check if price is stale, as it is checked in issuableSynths.
    {
        require(amount <= remainingIssuableSynths(messageSender, currencyKey), "Amount too large");

        // Keep track of the debt they're about to create
        _addToDebtRegister(currencyKey, amount);

        // Create their synths
        synths[currencyKey].issue(messageSender, amount);

        // Store their locked SNX amount to determine their fee % for the period
        _appendAccountIssuanceRecord();
    }

    /**
     * @notice Issue the maximum amount of Synths possible against the sender's SNX.
     * @dev Issuance is only allowed if the synthetix price isn't stale.
     * @param currencyKey The currency you wish to issue synths in, for example sUSD or sAUD
     */
    function issueMaxSynths(bytes32 currencyKey)
        external
        optionalProxy
    {
        // Figure out the maximum we can issue in that currency
        uint maxIssuable = remainingIssuableSynths(messageSender, currencyKey);

        // And issue them
        issueSynths(currencyKey, maxIssuable);
    }

    /**
     * @notice Burn synths to clear issued synths/free SNX.
     * @param currencyKey The currency you're specifying to burn
     * @param amount The amount (in UNIT base) you wish to burn
     * @dev The amount to burn is debased to XDR's
     */
    function burnSynths(bytes32 currencyKey, uint amount)
        external
        optionalProxy
        // No need to check for stale rates as effectiveValue checks rates
    {
        // How much debt do they have?
        uint debtToRemove = effectiveValue(currencyKey, amount, "XDR");
        uint debt = debtBalanceOf(messageSender, "XDR");
        uint debtInCurrencyKey = debtBalanceOf(messageSender, currencyKey);

        require(debt > 0, "No debt to forgive");

        // If they're trying to burn more debt than they actually owe, rather than fail the transaction, let's just
        // clear their debt and leave them be.
        uint amountToRemove = debt < debtToRemove ? debt : debtToRemove;

        // Remove their debt from the ledger
        _removeFromDebtRegister(amountToRemove);

        uint amountToBurn = debtInCurrencyKey < amount ? debtInCurrencyKey : amount;

        // synth.burn does a safe subtraction on balance (so it will revert if there are not enough synths).
        synths[currencyKey].burn(messageSender, amountToBurn);

        // Store their debtRatio against a feeperiod to determine their fee/rewards % for the period
        _appendAccountIssuanceRecord();
    }

    /**
     * @notice Store in the FeePool the users current debt value in the system in XDRs.
     * @dev debtBalanceOf(messageSender, "XDR") to be used with totalIssuedSynths("XDR") to get
     *  users % of the system within a feePeriod.
     */
    function _appendAccountIssuanceRecord()
        internal
    {
        uint initialDebtOwnership;
        uint debtEntryIndex;
        (initialDebtOwnership, debtEntryIndex) = synthetixState.issuanceData(messageSender);

        feePool.appendAccountIssuanceRecord(
            messageSender,
            initialDebtOwnership,
            debtEntryIndex
        );
    }

    /**
     * @notice Remove a debt position from the register
     * @param amount The amount (in UNIT base) being presented in XDRs
     */
    function _removeFromDebtRegister(uint amount)
        internal
    {
        uint debtToRemove = amount;

        // How much debt do they have?
        uint existingDebt = debtBalanceOf(messageSender, "XDR");

        // What is the value of all issued synths of the system (priced in XDRs)?
        uint totalDebtIssued = totalIssuedSynths("XDR");

        // What will the new total after taking out the withdrawn amount
        uint newTotalDebtIssued = totalDebtIssued.sub(debtToRemove);

        uint delta;

        // What will the debt delta be if there is any debt left?
        // Set delta to 0 if no more debt left in system after user
        if (newTotalDebtIssued > 0) {

            // What is the percentage of the withdrawn debt (as a high precision int) of the total debt after?
            uint debtPercentage = debtToRemove.divideDecimalRoundPrecise(newTotalDebtIssued);

            // And what effect does this percentage change have on the global debt holding of other issuers?
            // The delta specifically needs to not take into account any existing debt as it's already
            // accounted for in the delta from when they issued previously.
            delta = SafeDecimalMath.preciseUnit().add(debtPercentage);
        } else {
            delta = 0;
        }

        // Are they exiting the system, or are they just decreasing their debt position?
        if (debtToRemove == existingDebt) {
            synthetixState.setCurrentIssuanceData(messageSender, 0);
            synthetixState.decrementTotalIssuerCount();
        } else {
            // What percentage of the debt will they be left with?
            uint newDebt = existingDebt.sub(debtToRemove);
            uint newDebtPercentage = newDebt.divideDecimalRoundPrecise(newTotalDebtIssued);

            // Store the debt percentage and debt ledger as high precision integers
            synthetixState.setCurrentIssuanceData(messageSender, newDebtPercentage);
        }

        // Update our cumulative ledger. This is also a high precision integer.
        synthetixState.appendDebtLedgerValue(
            synthetixState.lastDebtLedgerEntry().multiplyDecimalRoundPrecise(delta)
        );
    }

    // ========== Issuance/Burning ==========

    /**
     * @notice The maximum synths an issuer can issue against their total synthetix quantity, priced in XDRs.
     * This ignores any already issued synths, and is purely giving you the maximimum amount the user can issue.
     */
    function maxIssuableSynths(address issuer, bytes32 currencyKey)
        public
        view
        // We don't need to check stale rates here as effectiveValue will do it for us.
        returns (uint)
    {
        // What is the value of their SNX balance in the destination currency?
        uint destinationValue = effectiveValue("SNX", collateral(issuer), currencyKey);

        // They're allowed to issue up to issuanceRatio of that value
        return destinationValue.multiplyDecimal(synthetixState.issuanceRatio());
    }

    /**
     * @notice The current collateralisation ratio for a user. Collateralisation ratio varies over time
     * as the value of the underlying Synthetix asset changes, e.g. if a user issues their maximum available
     * synths when they hold $10 worth of Synthetix, they will have issued $2 worth of synths. If the value
     * of Synthetix changes, the ratio returned by this function will adjust accordlingly. Users are
     * incentivised to maintain a collateralisation ratio as close to the issuance ratio as possible by
     * altering the amount of fees they're able to claim from the system.
     */
    function collateralisationRatio(address issuer)
        public
        view
        returns (uint)
    {
        uint totalOwnedSynthetix = collateral(issuer);
        if (totalOwnedSynthetix == 0) return 0;

        uint debtBalance = debtBalanceOf(issuer, "SNX");
        return debtBalance.divideDecimalRound(totalOwnedSynthetix);
    }

    /**
     * @notice If a user issues synths backed by SNX in their wallet, the SNX become locked. This function
     * will tell you how many synths a user has to give back to the system in order to unlock their original
     * debt position. This is priced in whichever synth is passed in as a currency key, e.g. you can price
     * the debt in sUSD, XDR, or any other synth you wish.
     */
    function debtBalanceOf(address issuer, bytes32 currencyKey)
        public
        view
        // Don't need to check for stale rates here because totalIssuedSynths will do it for us
        returns (uint)
    {
        // What was their initial debt ownership?
        uint initialDebtOwnership;
        uint debtEntryIndex;
        (initialDebtOwnership, debtEntryIndex) = synthetixState.issuanceData(issuer);

        // If it's zero, they haven't issued, and they have no debt.
        if (initialDebtOwnership == 0) return 0;

        // Figure out the global debt percentage delta from when they entered the system.
        // This is a high precision integer.
        uint currentDebtOwnership = synthetixState.lastDebtLedgerEntry()
            .divideDecimalRoundPrecise(synthetixState.debtLedger(debtEntryIndex))
            .multiplyDecimalRoundPrecise(initialDebtOwnership);

        // What's the total value of the system in their requested currency?
        uint totalSystemValue = totalIssuedSynths(currencyKey);

        // Their debt balance is their portion of the total system value.
        uint highPrecisionBalance = totalSystemValue.decimalToPreciseDecimal()
            .multiplyDecimalRoundPrecise(currentDebtOwnership);

        return highPrecisionBalance.preciseDecimalToDecimal();
    }

    /**
     * @notice The remaining synths an issuer can issue against their total synthetix balance.
     * @param issuer The account that intends to issue
     * @param currencyKey The currency to price issuable value in
     */
    function remainingIssuableSynths(address issuer, bytes32 currencyKey)
        public
        view
        // Don't need to check for synth existing or stale rates because maxIssuableSynths will do it for us.
        returns (uint)
    {
        uint alreadyIssued = debtBalanceOf(issuer, currencyKey);
        uint max = maxIssuableSynths(issuer, currencyKey);

        if (alreadyIssued >= max) {
            return 0;
        } else {
            return max.sub(alreadyIssued);
        }
    }

    /**
     * @notice The total SNX owned by this account, both escrowed and unescrowed,
     * against which synths can be issued.
     * This includes those already being used as collateral (locked), and those
     * available for further issuance (unlocked).
     */
    function collateral(address account)
        public
        view
        returns (uint)
    {
        uint balance = tokenState.balanceOf(account);

        if (escrow != address(0)) {
            balance = balance.add(escrow.balanceOf(account));
        }

        if (rewardEscrow != address(0)) {
            balance = balance.add(rewardEscrow.balanceOf(account));
        }

        return balance;
    }

    /**
     * @notice The number of SNX that are free to be transferred by an account.
     * @dev When issuing, escrowed SNX are locked first, then non-escrowed
     * SNX are locked last, but escrowed SNX are not transferable, so they are not included
     * in this calculation.
     */
    function transferableSynthetix(address account)
        public
        view
        rateNotStale("SNX")
        returns (uint)
    {
        // How many SNX do they have, excluding escrow?
        // Note: We're excluding escrow here because we're interested in their transferable amount
        // and escrowed SNX are not transferable.
        uint balance = tokenState.balanceOf(account);

        // How many of those will be locked by the amount they've issued?
        // Assuming issuance ratio is 20%, then issuing 20 SNX of value would require
        // 100 SNX to be locked in their wallet to maintain their collateralisation ratio
        // The locked synthetix value can exceed their balance.
        uint lockedSynthetixValue = debtBalanceOf(account, "SNX").divideDecimalRound(synthetixState.issuanceRatio());

        // If we exceed the balance, no SNX are transferable, otherwise the difference is.
        if (lockedSynthetixValue >= balance) {
            return 0;
        } else {
            return balance.sub(lockedSynthetixValue);
        }
    }

    function mint()
        external
        returns (bool)
    {
        require(rewardEscrow != address(0), "Reward Escrow not set");

        uint supplyToMint = supplySchedule.mintableSupply();
        require(supplyToMint > 0, "No supply is mintable");

        supplySchedule.updateMintValues();

        // Set minted SNX balance to RewardEscrow's balance
        // Minus the minterReward and set balance of minter to add reward
        uint minterReward = supplySchedule.minterReward();

        tokenState.setBalanceOf(rewardEscrow, tokenState.balanceOf(rewardEscrow).add(supplyToMint.sub(minterReward)));
        emitTransfer(this, rewardEscrow, supplyToMint.sub(minterReward));

        // Tell the FeePool how much it has to distribute
        feePool.rewardsMinted(supplyToMint.sub(minterReward));

        // Assign the minters reward.
        tokenState.setBalanceOf(msg.sender, tokenState.balanceOf(msg.sender).add(minterReward));
        emitTransfer(this, msg.sender, minterReward);

        totalSupply = totalSupply.add(supplyToMint);
    }

    // ========== MODIFIERS ==========

<<<<<<< HEAD
    modifier rateNotStale(bytes32 currencyKey) {
        require(!exchangeRates.rateIsStale(currencyKey), "Rate stale or nonexistant currency");
=======
    modifier rateNotStale(bytes4 currencyKey) {
        require(!exchangeRates.rateIsStale(currencyKey), "Rate stale or not a synth");
>>>>>>> bf116863
        _;
    }

    modifier notFeeAddress(address account) {
        require(account != feePool.FEE_ADDRESS(), "Fee address not allowed");
        _;
    }

    /**
     * @notice Only a synth can call this function
     * @dev This used to be a modifier but instead of duplicating the bytecode into
     * The functions implementing it they now call this internal function to save bytecode space
     */
    function _onlySynth() internal view {
        bool isSynth = false;

        // No need to repeatedly call this function either
        for (uint8 i = 0; i < availableSynths.length; i++) {
            if (availableSynths[i] == msg.sender) {
                isSynth = true;
                break;
            }
        }

        require(isSynth, "Only synth allowed");
    }

    modifier onlyOracle
    {
        require(msg.sender == exchangeRates.oracle(), "Only oracle allowed");
        _;
    }

    // ========== EVENTS ==========
    /* solium-disable */
    event SynthExchange(address indexed account, bytes32 fromCurrencyKey, uint256 fromAmount, bytes32 toCurrencyKey,  uint256 toAmount, address toAddress);
    bytes32 constant SYNTHEXCHANGE_SIG = keccak256("SynthExchange(address,bytes32,uint256,bytes32,uint256,address)");
    function emitSynthExchange(address account, bytes32 fromCurrencyKey, uint256 fromAmount, bytes32 toCurrencyKey, uint256 toAmount, address toAddress) internal {
        proxy._emit(abi.encode(fromCurrencyKey, fromAmount, toCurrencyKey, toAmount, toAddress), 2, SYNTHEXCHANGE_SIG, bytes32(account), 0, 0);
    }
    /* solium-enable */
}<|MERGE_RESOLUTION|>--- conflicted
+++ resolved
@@ -985,13 +985,8 @@
 
     // ========== MODIFIERS ==========
 
-<<<<<<< HEAD
     modifier rateNotStale(bytes32 currencyKey) {
-        require(!exchangeRates.rateIsStale(currencyKey), "Rate stale or nonexistant currency");
-=======
-    modifier rateNotStale(bytes4 currencyKey) {
         require(!exchangeRates.rateIsStale(currencyKey), "Rate stale or not a synth");
->>>>>>> bf116863
         _;
     }
 
