--- conflicted
+++ resolved
@@ -7,6 +7,7 @@
 version:    1.3
 author:     Anton Jurisevic
             Dominic Romanowski
+            Kevin Brown
 
 date:       2018-05-29
 
@@ -115,17 +116,10 @@
         internal
         returns (bool)
     { 
-<<<<<<< HEAD
-        // Disallow transfers to irretrievable-addresses.
-        require(to != address(0));
-        require(to != address(this));
-        require(to != address(proxy));
-=======
         /* Disallow transfers to irretrievable-addresses. */
         require(to != address(0), "Cannot transfer to the 0 address");
         require(to != address(this), "Cannot transfer to the underlying contract");
         require(to != address(proxy), "Cannot transfer to the proxy contract");
->>>>>>> 6b5cb160
 
         // Insufficient balance will be handled by the safe subtraction.
         tokenState.setBalanceOf(from, safeSub(tokenState.balanceOf(from), value));
