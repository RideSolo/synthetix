--- conflicted
+++ resolved
@@ -225,13 +225,8 @@
 
     /* Override ERC20 transfer function in order to perform
      * fee entitlement recomputation whenever balances are updated. */
-<<<<<<< HEAD
     function transfer(address to, uint value)
-        public
-=======
-    function transfer(address _to, uint _value)
-        external
->>>>>>> 59de3c90
+        external
         optionalProxy
         returns (bool)
     {
@@ -261,13 +256,8 @@
 
     /* Override ERC20 transferFrom function in order to perform
      * fee entitlement recomputation whenever balances are updated. */
-<<<<<<< HEAD
     function transferFrom(address from, address to, uint value)
-        public
-=======
-    function transferFrom(address _from, address _to, uint _value)
-        external
->>>>>>> 59de3c90
+        external
         preCheckFeePeriodRollover
         optionalProxy
         returns (bool)
