/*
-----------------------------------------------------------------
FILE INFORMATION
-----------------------------------------------------------------

file:       Havven.sol
version:    2.0
author:     Kevin Brown
date:       2018-09-14

-----------------------------------------------------------------
MODULE DESCRIPTION
-----------------------------------------------------------------

Havven token contract. Havvens are transferable ERC20 tokens,
and also give their holders the following privileges.
An owner of havvens has the right to issue nomins in all nomin flavours.

After a fee period terminates, the duration and fees collected for that
period are computed, and the next period begins. Thus an account may only
withdraw the fees owed to them for the previous period, and may only do
so once per period. Any unclaimed fees roll over into the common pot for
the next period.

== Average Balance Calculations ==

The fee entitlement of a havven holder is proportional to their average
issued nomin balance over the last fee period. This is computed by
measuring the area under the graph of a user's issued nomin balance over
time, and then when a new fee period begins, dividing through by the
duration of the fee period.

We need only update values when the balances of an account is modified.
This occurs when issuing or burning for issued nomin balances,
and when transferring for havven balances. This is for efficiency,
and adds an implicit friction to interacting with havvens.
A havven holder pays for his own recomputation whenever he wants to change
his position, which saves the foundation having to maintain a pot dedicated
to resourcing this.

A hypothetical user's balance history over one fee period, pictorially:

      s ____
       |    |
       |    |___ p
       |____|___|___ __ _  _
       f    t   n

Here, the balance was s between times f and t, at which time a transfer
occurred, updating the balance to p, until n, when the present transfer occurs.
When a new transfer occurs at time n, the balance being p,
we must:

  - Add the area p * (n - t) to the total area recorded so far
  - Update the last transfer time to n

So if this graph represents the entire current fee period,
the average havvens held so far is ((t-f)*s + (n-t)*p) / (n-f).
The complementary computations must be performed for both sender and
recipient.

Note that a transfer keeps global supply of havvens invariant.
The sum of all balances is constant, and unmodified by any transfer.
So the sum of all balances multiplied by the duration of a fee period is also
constant, and this is equivalent to the sum of the area of every user's
time/balance graph. Dividing through by that duration yields back the total
havven supply. So, at the end of a fee period, we really do yield a user's
average share in the havven supply over that period.

A slight wrinkle is introduced if we consider the time r when the fee period
rolls over. Then the previous fee period k-1 is before r, and the current fee
period k is afterwards. If the last transfer took place before r,
but the latest transfer occurred afterwards:

k-1       |        k
      s __|_
       |  | |
       |  | |____ p
       |__|_|____|___ __ _  _
          |
       f  | t    n
          r

In this situation the area (r-f)*s contributes to fee period k-1, while
the area (t-r)*s contributes to fee period k. We will implicitly consider a
zero-value transfer to have occurred at time r. Their fee entitlement for the
previous period will be finalised at the time of their first transfer during the
current fee period, or when they query or withdraw their fee entitlement.

In the implementation, the duration of different fee periods may be slightly irregular,
as the check that they have rolled over occurs only when state-changing havven
operations are performed.

== Issuance and Burning ==

In this version of the havven contract, nomins can only be issued by
those that have been nominated by the havven foundation. Nomins are assumed
to be valued at $1, as they are a stable unit of account.

All nomins issued require a proportional value of havvens to be locked,
where the proportion is governed by the current issuance ratio. This
means for every $1 of Havvens locked up, $(issuanceRatio) nomins can be issued.
i.e. to issue 100 nomins, 100/issuanceRatio dollars of havvens need to be locked up.

To determine the value of some amount of havvens(H), an oracle is used to push
the price of havvens (P_H) in dollars to the contract. The value of H
would then be: H * P_H.

Any havvens that are locked up by this issuance process cannot be transferred.
The amount that is locked floats based on the price of havvens. If the price
of havvens moves up, less havvens are locked, so they can be issued against,
or transferred freely. If the price of havvens moves down, more havvens are locked,
even going above the initial wallet balance.

-----------------------------------------------------------------
*/

pragma solidity 0.4.25;


import "./FeePool.sol";
import "./ExternStateToken.sol";
import "./Nomin.sol";
import "./HavvenEscrow.sol";
import "./TokenState.sol";
import "./ExchangeRates.sol";

/**
 * @title Havven ERC20 contract.
 * @notice The Havven contracts not only facilitates transfers, exchanges, and tracks balances,
 * but it also computes the quantity of fees each havven holder is entitled to.
 */
contract Havven is ExternStateToken {

    // ========== STATE VARIABLES ==========

    // A struct for handing values associated with an individual user's debt position
    struct IssuanceData {
        // Percentage of the total debt owned at the time
        // of issuance. This number is modified by the global debt
        // delta array. You can figure out a user's exit price and
        // collateralisation ratio using a combination of their initial
        // debt and the slice of global debt delta which applies to them.
        uint initialDebtOwnership;
        // This lets us know when (in relative terms) the user entered
        // the debt pool so we can calculate their exit price and
        // collateralistion ratio
        uint debtEntryIndex;
    }

    // Issued nomin balances for individual fee entitlements and exit price calculations
    mapping(address => IssuanceData) public issuanceData;

    // Users can specify their preferred currency, in which case all nomins they receive
    // will automatically exchange to that preferred currency upon receipt in their wallet
    mapping(address => bytes4) public preferredCurrency;

    // The total count of people that have outstanding issued nomins in any flavour
    uint public totalIssuerCount;

    // Global debt pool tracking
    uint[] public debtLedger;

    // Available Nomins which can be used with the system
    Nomin[] public availableNomins;
    mapping(bytes4 => Nomin) public nomins;

    FeePool public feePool;
    HavvenEscrow public escrow;
    ExchangeRates public exchangeRates;

    // A quantity of nomins greater than this ratio
    // may not be issued against a given value of havvens.
    uint public issuanceRatio = UNIT / 5;
    // No more nomins may be issued than the value of havvens backing them.
    uint constant MAX_ISSUANCE_RATIO = UNIT;

    uint constant HAVVEN_SUPPLY = 1e8 * UNIT;
    string constant TOKEN_NAME = "Havven";
    string constant TOKEN_SYMBOL = "HAV";
    
    // ========== CONSTRUCTOR ==========

    /**
     * @dev Constructor
     * @param _tokenState A pre-populated contract containing token balances.
     * If the provided address is 0x0, then a fresh one will be constructed with the contract owning all tokens.
     * @param _owner The owner of this contract.
     */
    constructor(address _proxy, TokenState _tokenState, address _owner, ExchangeRates _exchangeRates, FeePool _feePool, Havven _oldHavven)
        ExternStateToken(_proxy, _tokenState, TOKEN_NAME, TOKEN_SYMBOL, HAVVEN_SUPPLY, _owner)
        public
    {
        exchangeRates = _exchangeRates;
        feePool = _feePool;
<<<<<<< HEAD

=======
        
        // if (_oldHavven != address(0)) {
        //     // TODO: Need to handle contract upgrades correctly.

        //     // uint i;
        //     // uint cbs;
        //     // uint lab;
        //     // uint lm;
        //     // (cbs, lab, lm) = _oldHavven.totalIssuanceData();
        //     // totalIssuanceData.currentBalanceSum = cbs;
        //     // totalIssuanceData.lastAverageBalance = lab;
        //     // totalIssuanceData.lastModified = lm;

        //     // for (i = 0; i < _issuers.length; i++) {
        //     //     address issuer = _issuers[i];
        //     //     isIssuer[issuer] = true;
        //     //     uint nomins = _oldHavven.nominsIssued(issuer);
        //     //     if (nomins == 0) {
        //     //         // It is not valid in general to skip those with no currently-issued nomins.
        //     //         // But for this release, issuers with nonzero issuanceData have current issuance.
        //     //         continue;
        //     //     }
        //     //     (cbs, lab, lm) = _oldHavven.issuanceData(issuer);
        //     //     nominsIssued[issuer] = nomins;
        //     //     issuanceData[issuer].currentBalanceSum = cbs;
        //     //     issuanceData[issuer].lastAverageBalance = lab;
        //     //     issuanceData[issuer].lastModified = lm;
        //     // }
        // }
>>>>>>> 29260d1e
    }

    // ========== SETTERS ========== */

    /**
     * @notice Add an associated Nomin contract to the Havven system
     * @dev Only the contract owner may call this.
     */
    function addNomin(Nomin nomin)
        external
        optionalProxy_onlyOwner
    {
        bytes4 currencyKey = nomin.currencyKey();

        require(nomins[currencyKey] == Nomin(0), "Nomin already exists");

        availableNomins.push(nomin);
        nomins[currencyKey] = nomin;

        emitNominAdded(currencyKey, nomin);
    }

    /**
     * @notice Remove an associated Nomin contract from the Havven system
     * @dev Only the contract owner may call this.
     */
    function removeNomin(bytes4 currencyKey)
        external
        optionalProxy_onlyOwner
    {
        require(nomins[currencyKey] != address(0), "Nomin does not exist");
        require(nomins[currencyKey].totalSupply() == 0, "Nomin cannot be removed until its total supply is zero");

        // Save the address we're removing for emitting the event at the end.
        address nominToRemove = nomins[currencyKey];

        // Remove the nomin from the availableNomins array.
        for (uint8 i = 0; i < availableNomins.length; i++) {
            if (availableNomins[i] == nominToRemove) {
                delete availableNomins[i];

                // Copy the last nomin into the place of the one we just deleted
                // If there's only one nomin, this is nomins[0] = nomins[0].
                // If we're deleting the last one, it's also a NOOP in the same way.
                availableNomins[i] = availableNomins[availableNomins.length - 1];

                // Decrease the size of the array by one.
                availableNomins.length--;

                break;
            }
        }

        // And remove it from the nomins mapping
        delete nomins[currencyKey];
        
        emitNominRemoved(currencyKey, nominToRemove);
    }

    /**
     * @notice Set the associated havven escrow contract.
     * @dev Only the contract owner may call this.
     */
    function setEscrow(HavvenEscrow _escrow)
        external
        optionalProxy_onlyOwner
    {
        escrow = _escrow;
        emitEscrowUpdated(_escrow);
    }

    // /**
    //  * @notice Set the ExchangeRates contract address where rates are held.
    //  * @dev Only callable by the contract owner.
    //  */
    // function setExchangeRates(ExchangeRates _exchangeRates)
    //     external
    //     optionalProxy_onlyOwner
    // {
    //     exchangeRates = _exchangeRates;
    //     emitExchangeRatesUpdated(_exchangeRates);
    // }

    /**
     * @notice Set the issuanceRatio for issuance calculations.
     * @dev Only callable by the contract owner.
     */
    function setIssuanceRatio(uint _issuanceRatio)
        external
        optionalProxy_onlyOwner
    {
        require(_issuanceRatio <= MAX_ISSUANCE_RATIO, "New issuance ratio cannot exceed MAX_ISSUANCE_RATIO");
        issuanceRatio = _issuanceRatio;
        emitIssuanceRatioUpdated(_issuanceRatio);
    }

    /**
     * @notice Set your preferred currency. Note: This does not automatically exchange any balances you've held previously in
     * other nomin currencies in this address, it will apply for any new payments you receive at this address.
     */
    function setPreferredCurrency(bytes4 currencyKey)
        external
        optionalProxy
    {
        require(currencyKey == 0 || !exchangeRates.rateIsStale(currencyKey), "Currency rate is stale or doesn't exist.");

        preferredCurrency[messageSender] = currencyKey;

        emitPreferredCurrencyChanged(messageSender, currencyKey);
    }



    // ========== VIEWS ==========

    /**
     * @notice Lets you query the length of the debt ledger array
     */
    function debtLedgerLength() 
        public
        view
        returns (uint)
    {
        return debtLedger.length;
    }

    /**
     * @notice A function that lets you easily convert an amount in a source currency to an amount in the destination currency
     * @param sourceCurrencyKey The currency the amount is specified in
     * @param sourceAmount The source amount, specified in UNIT base
     * @param destinationCurrencyKey The destination currency
     */
    function effectiveValue(bytes4 sourceCurrencyKey, uint sourceAmount, bytes4 destinationCurrencyKey)
        public
        view
        rateNotStale(sourceCurrencyKey)
        rateNotStale(destinationCurrencyKey)
        returns (uint)
    {
        // If there's no change in the currency, then just return the amount they gave us
        if (sourceCurrencyKey == destinationCurrencyKey) return sourceAmount;

        // Calcuate the effective value by going from source -> USD -> destination
        return safeDiv_dec_round(
            safeMul_dec_round(sourceAmount, exchangeRates.rateForCurrency(sourceCurrencyKey)), 
            exchangeRates.rateForCurrency(destinationCurrencyKey)
        );
    }

    /**
     * @notice Total amount of nomins issued by the system, priced in currencyKey
     * @param currencyKey The currency to value the nomins in
     */
    function totalIssuedNomins(bytes4 currencyKey)
        public
        view
        rateNotStale(currencyKey)
        returns (uint)
    {
        uint total = 0;
        uint currencyRate = exchangeRates.rateForCurrency(currencyKey);

        for (uint8 i = 0; i < availableNomins.length; i++) {
            // Ensure the rate isn't stale.
            // TODO: Investigate gas cost optimisation of doing a single call with all keys in it vs
            // individual calls like this.
            require(!rateIsStale(availableNomins[i].currencyKey()), "Rate is stale");

            // What's the total issued value of that nomin in the destination currency?
            // Note: We're not using our effectiveValue function because we don't want to go get the
            //       rate for the destination currency and check if it's stale repeatedly on every
            //       iteration of the loop
            uint nominValue = safeDiv_dec_round(
                safeMul_dec_round(availableNomins[i].totalSupply(), exchangeRates.rateForCurrency(availableNomins[i].currencyKey())), 
                currencyRate
            );

            total = safeAdd(total, nominValue);
        }

        return total; 
    }

    /**
     * @notice Returns the count of available nomins in the system, which you can use to iterate availableNomins
     */
    function availableNominCount()
        public
        view
        returns (uint)
    {
        return availableNomins.length;
    }

    // ========== MUTATIVE FUNCTIONS ==========

    /**
     * @notice ERC20 transfer function.
     */
    function transfer(address to, uint value)
        public
        returns (bool)
    {
        bytes memory empty;
        return transfer(to, value, empty);
    }

    /**
     * @notice ERC223 transfer function. Does not conform with the ERC223 spec, as:
     *         - Transaction doesn't revert if the recipient doesn't implement tokenFallback()
     *         - Emits a standard ERC20 event without the bytes data parameter so as not to confuse
     *           tooling such as Etherscan.
     */
    function transfer(address to, uint value, bytes data)
        public
        optionalProxy
        returns (bool)
    {
        // Ensure they're not trying to exceed their locked amount
        require(value <= transferableHavvens(messageSender), "Insufficient balance");

        // Perform the transfer: if there is a problem an exception will be thrown in this call.
        _transfer_byProxy(messageSender, to, value, data);

        return true;
    }

    /**
     * @notice ERC20 transferFrom function.
     */
    function transferFrom(address from, address to, uint value)
        public
        returns (bool)
    {
        bytes memory empty;
        return transferFrom(from, to, value, empty);
    }

    /**
     * @notice ERC223 transferFrom function. Does not conform with the ERC223 spec, as:
     *         - Transaction doesn't revert if the recipient doesn't implement tokenFallback()
     *         - Emits a standard ERC20 event without the bytes data parameter so as not to confuse
     *           tooling such as Etherscan.
     */
    function transferFrom(address from, address to, uint value, bytes data)
        public
        optionalProxy
        returns (bool)
    {
        // Ensure they're not trying to exceed their locked amount
        require(value <= transferableHavvens(from), "Insufficient balance");

        // Perform the transfer: if there is a problem,
        // an exception will be thrown in this call.
        _transferFrom_byProxy(messageSender, from, to, value, data);

        return true;
    }

    /**
     * @notice Function that allows you to exchange nomins you hold in one flavour for another.
     * @param sourceCurrencyKey The source currency you wish to exchange from
     * @param sourceAmount The amount, specified in UNIT of source currency you wish to exchange
     * @param destinationCurrencyKey The destination currency you wish to obtain.
     * @param destinationAddress Where the result should go. If this is address(0), or if it's the message sender, no fee
     *        is deducted, otherwise the standard transfer fee is deducted.
     * @return Boolean that indicates whether the transfer succeeded or failed.
     */
    function exchange(bytes4 sourceCurrencyKey, uint sourceAmount, bytes4 destinationCurrencyKey, address destinationAddress)
        external
        optionalProxy
        // Note: We don't need to insist on non-stale rates because effectiveValue will do it for us.
        returns (bool)
    {
        require(sourceCurrencyKey != destinationCurrencyKey, "Exchange must use different nomins");
        require(sourceAmount > 0, "Can't be 0");
        require(destinationAddress != address(this), "Havven is invalid destination");
        require(destinationAddress != address(proxy), "Proxy is invalid destination");

        // Pass it along, defaulting to the sender as the recipient.
        return _internalExchange(
            messageSender,
            sourceCurrencyKey,
            sourceAmount,
            destinationCurrencyKey,
            destinationAddress == address(0) ? messageSender : destinationAddress,
            true // Charge fee on the exchange
        );
    }

    function nominInitiatedExchange(
        address from,
        bytes4 sourceCurrencyKey,
        uint sourceAmount,
        bytes4 destinationCurrencyKey,
        address destinationAddress
    )
        external
        onlyNomin
        returns (bool)
    {
        require(sourceCurrencyKey != destinationCurrencyKey, "Can't be same nomin");
        require(sourceAmount > 0, "Can't be 0");

        // Pass it along, defaulting to the sender as the recipient.
        return _internalExchange(
            from,
            sourceCurrencyKey,
            sourceAmount,
            destinationCurrencyKey,
            destinationAddress,
            true // charge fee on the exchange
        );
    }

    function nominInitiatedFeePayment(
        address from,
        bytes4 sourceCurrencyKey,
        uint sourceAmount
    )
        external
        onlyNomin
        returns (bool)
    {
        require(sourceAmount > 0, "Can't be 0");

        // Pass it along, defaulting to the sender as the recipient.
        bool result = _internalExchange(
            from,
            sourceCurrencyKey,
            sourceAmount,
            "HDR",
            feePool.FEE_ADDRESS(),
            false // Don't charge a fee on the exchange because this is already a fee
        );

        // Tell the fee pool about this.
        if (result) {
            feePool.feePaid(sourceCurrencyKey, sourceAmount);
        }

        return result;
    }
    
    function _internalExchange(
        address from,
        bytes4 sourceCurrencyKey,
        uint sourceAmount,
        bytes4 destinationCurrencyKey,
        address destinationAddress,
        bool chargeFee
    )
        internal
        notFeeAddress(from)
        returns (bool)
    {
        require(destinationAddress != address(0), "Zero destination");
        require(destinationAddress != address(this), "Havven is invalid destination");
        require(destinationAddress != address(proxy), "Proxy is invalid destination");
        
        // Note: We don't need to check their balance as the burn() below will do a safeSub which requires 
        // the subtraction to not overflow, which would happen if their balance is not sufficient.

        // Burn the source amount
        nomins[sourceCurrencyKey].burn(from, sourceAmount);

        // How much should they get in the destination currency?
        uint destinationAmount = effectiveValue(sourceCurrencyKey, sourceAmount, destinationCurrencyKey);

        // What's the fee on that currency that we should deduct?
        uint amountReceived = destinationAmount;
        uint fee = 0;

        if (chargeFee) {
            amountReceived = feePool.amountReceivedFromExchange(destinationAmount);
            fee = safeSub(destinationAmount, amountReceived);
        } 

        // Issue their new nomins
        nomins[destinationCurrencyKey].issue(destinationAddress, amountReceived);

        // Remit the fee in HDRs
        if (fee > 0) {
            uint hdrFeeAmount = effectiveValue(destinationCurrencyKey, fee, "HDR");
            nomins["HDR"].issue(feePool.FEE_ADDRESS(), hdrFeeAmount);
        }

        // Nothing changes as far as issuance data goes because the total value in the system hasn't changed.

        // Call the ERC223 transfer callback if needed
        nomins[destinationCurrencyKey].triggerTokenFallbackIfNeeded(from, destinationAddress, amountReceived);

        // Emit an event for people to track this happening.
        emitExchange(from, sourceCurrencyKey, sourceAmount, destinationCurrencyKey, destinationAmount, destinationAddress);

        return true;
    }

<<<<<<< HEAD
    // function payFees(address account, uint hdrAmount, bytes4 destinationCurrencyKey)
    //     external 
    // //     onlyFeePool
    // //     notFeeAddress(account)
    //     returns (bool)
    // {
    //     require(account != address(0), "Account cannot be zero");
    //     require(account != address(this), "Can't send fees to Havven");
    //     require(account != address(proxy), "Can't send fees to proxy");

    //     Nomin hdrNomin = nomins["HDR"];
    //     Nomin destinationNomin = nomins[destinationCurrencyKey];
=======
    function payFees(address account, uint hdrAmount, bytes4 destinationCurrencyKey)
        external 
        onlyFeePool
        notFeeAddress(account)
        returns (bool)
    {
        require(account != address(0), "Account can't be 0");
        require(account != address(this), "Can't send fees to Havven");
        require(account != address(proxy), "Can't send fees to proxy");

        Nomin hdrNomin = nomins["HDR"];
        Nomin destinationNomin = nomins[destinationCurrencyKey];
>>>>>>> 29260d1e
        
    //     address feeAddress = feePool.FEE_ADDRESS();

    //     // Note: We don't need to check the fee pool balance as the burn() below will do a safeSub which requires 
    //     // the subtraction to not overflow, which would happen if the balance is not sufficient.

    //     // Burn the source amount
    //     hdrNomin.burn(feeAddress, hdrAmount);

    //     // How much should they get in the destination currency?
    //     uint destinationAmount = effectiveValue("HDR", hdrAmount, destinationCurrencyKey);

    //     // There's no fee on withdrawing fees, as that'd be way too meta.

    //     // Mint their new nomins
    //     destinationNomin.issue(account, destinationAmount);

    //     // Nothing changes as far as issuance data goes because the total value in the system hasn't changed.

    //     // Call the ERC223 transfer callback if needed
    //     destinationNomin.triggerTokenFallbackIfNeeded(feeAddress, account, destinationAmount);

    //     // No event because the FeePool emits an event.

    //     return true;
    // }

    function _addToDebtRegister(bytes4 currencyKey, uint amount) 
        internal
        optionalProxy
    {
        // What is the value of the requested debt in HDRs?
        uint hdrValue = effectiveValue(currencyKey, amount, "HDR");
        
        // What is the value of all issued nomins of the system (priced in HDRs)?
        uint totalDebtIssued = totalIssuedNomins("HDR");

        // What will the new total be including the new value?
        uint newTotalDebtIssued = safeAdd(hdrValue, totalDebtIssued);

        // What is their percentage of the total debt?
        // TODO: Needs to be high accuracy
        uint debtPercentage = safeDiv_dec_round_high_precision(
            decToHighPrecisionDec(hdrValue),
            decToHighPrecisionDec(newTotalDebtIssued)
        );

        // And what effect does this percentage have on the global debt holding of other issuers?
        // The delta specifically needs to not take into account any existing debt as it's already
        // accounted for in the delta from when they issued previously.

        // TODO: Needs to be high accuracy
        // uint delta = safeSub(UNIT, debtPercentage);
        uint delta = safeSub(HIGH_PRECISION_UNIT, debtPercentage);

        // How much existing debt do they have?
        uint existingDebt = debtBalanceOf(messageSender, "HDR");
         
        // And what does their debt ownership look like including this previous stake?
        if (existingDebt > 0) {
            debtPercentage = safeDiv_dec_round_high_precision(
                decToHighPrecisionDec(safeAdd(hdrValue, existingDebt)),
                decToHighPrecisionDec(newTotalDebtIssued)
            );
        }

        // Are they a new issuer? If so, record them.
        if (issuanceData[messageSender].initialDebtOwnership == 0) {
            totalIssuerCount = safeAdd(totalIssuerCount, 1);
        }

        // Save the debt entry parameters
        issuanceData[messageSender].initialDebtOwnership = debtPercentage;
        issuanceData[messageSender].debtEntryIndex = debtLedger.length;

        // And if we're the first, push 1 as there was no effect to any other holders, otherwise push 
        // the change for the rest of the debt holders
        if (debtLedger.length > 0) {
            // TODO: Needs to be high accuracy
            debtLedger.push(safeMul_dec_round_high_precision(
                debtLedger[debtLedger.length - 1],
                delta
            ));
        } else {
            debtLedger.push(HIGH_PRECISION_UNIT);
        }
    }

    /**
     * @notice Issue nomins against the sender's havvens.
     * @dev Issuance is only allowed if the havven price isn't stale and the sender is an issuer.
     * @param currencyKey The currency you wish to issue nomins in, for example nUSD or nAUD
     * @param amount The amount of nomins you wish to issue with a base of UNIT
     */
    function issueNomins(bytes4 currencyKey, uint amount)
        public
        optionalProxy
        // No need to check if price is stale, as it is checked in issuableNomins.
    {
        require(amount > 0, "Amount must be greater than zero");
        require(amount <= remainingIssuableNomins(messageSender, currencyKey), "Amount exceeds remaining issuable nomins");

        // Keep track of the debt they're about to create
        _addToDebtRegister(currencyKey, amount);

        // Create their nomins
        nomins[currencyKey].issue(messageSender, amount);
    }

    /**
     * @notice Issue the maximum amount of Nomins possible against the sender's havvens.
     * @dev Issuance is only allowed if the havven price isn't stale and the sender is an issuer.
     * @param currencyKey The currency you wish to issue nomins in, for example nUSD or nAUD
     */
    function issueMaxNomins(bytes4 currencyKey)
        external
        optionalProxy
    {
        // Figure out the maximum we can issue in that currency
        uint maxIssuable = remainingIssuableNomins(messageSender, currencyKey);

        // And issue them
        issueNomins(currencyKey, maxIssuable);
    }

    /**
     * @notice Burn nomins to clear issued nomins/free havvens.
     * @param currencyKey The currency you're specifying to burn
     * @param amount The amount (in UNIT base) you wish to burn
     */
    function burnNomins(bytes4 currencyKey, uint amount)
        external
        optionalProxy
        // No need to check for stale rates as _removeFromDebtRegister calls effectiveValue
        // which does this for us
    {
        // If they're trying to burn more debt than they actually owe, rather than fail the transaction, let's just
        // clear their debt and leave them be.
        // How much debt do they have?
        uint debt = debtBalanceOf(messageSender, currencyKey);

        require(debt > 0, "No debt to forgive");

        // If they're requesting to burn more than their debt, just burn their debt
        uint amountToBurn = debt < amount ? debt : amount;

        // Remove their debt from the ledger
        _removeFromDebtRegister(currencyKey, amountToBurn);

        // nomin.burn does a safeSub on balance (so it will revert if there are not enough nomins).
        nomins[currencyKey].burn(messageSender, amountToBurn);
    }

    /**
     * @notice Remove a debt position from the register
     * @param currencyKey The currency the user is presenting to forgive their debt
     * @param amount The amount (in UNIT base) being presented
     */
    function _removeFromDebtRegister(bytes4 currencyKey, uint amount) 
        internal
        optionalProxy
    {
        // How much debt are they trying to remove in HDRs?
        uint debtToRemove = effectiveValue(currencyKey, amount, "HDR");

        // How much debt do they have?
        uint existingDebt = debtBalanceOf(messageSender, "HDR"); 

        // What percentage of the total debt are they trying to remove?
        uint totalDebtIssued = totalIssuedNomins("HDR");
        // TODO: Result needs to be high accuracy
        uint debtPercentage = safeDiv_dec_round_high_precision(
            decToHighPrecisionDec(debtToRemove),
            decToHighPrecisionDec(totalDebtIssued)
        );

        // And what effect does this percentage have on the global debt holding of other issuers?
        // The delta specifically needs to not take into account any existing debt as it's already
        // accounted for in the delta from when they issued previously.
        uint delta = safeAdd(HIGH_PRECISION_UNIT, debtPercentage);

        // Are they exiting the system, or are they just decreasing their debt position?
        if (debtToRemove == existingDebt) {
            delete issuanceData[messageSender];

            totalIssuerCount = safeSub(totalIssuerCount, 1);
        } else {
            // What percentage of the debt will they be left with?
            uint newDebt = safeSub(existingDebt, debtToRemove);
            uint newTotalDebtIssued = safeSub(totalDebtIssued, debtToRemove);
            // TODO: Result needs to be high accuracy
            uint newDebtPercentage = safeDiv_dec_round_high_precision(
                decToHighPrecisionDec(newDebt),
                decToHighPrecisionDec(newTotalDebtIssued)
            );

            issuanceData[messageSender].initialDebtOwnership = newDebtPercentage;
            issuanceData[messageSender].debtEntryIndex = debtLedger.length;
        }

        // Update our cumulative ledger

        // TODO: Needs to be high accuracy
        debtLedger.push(safeMul_dec_round_high_precision(debtLedger[debtLedger.length - 1], delta));
    }

    // ========== Issuance/Burning ==========

    /**
     * @notice The maximum nomins an issuer can issue against their total havven quantity, priced in HDR.
     * This ignores any already issued nomins, and is purely giving you the maximimum amount the user can issue.
     */
    function maxIssuableNomins(address issuer, bytes4 currencyKey)
        public
        view
        rateNotStale("HAV")
        rateNotStale(currencyKey)
        returns (uint)
    {
        // Ok, so how many HAV do they have?
        uint totalOwnedHavvens = collateral(issuer);

        // We'll need some exchange rates to do this calculation
        uint havRate = exchangeRates.rateForCurrency("HAV");
        uint currencyRate = exchangeRates.rateForCurrency(currencyKey);

        // What is the value of their HAV balance in the destination currency?
        uint havvenBalanceInDestinationCurrency = safeDiv_dec_round(safeMul_dec_round(totalOwnedHavvens, havRate), currencyRate);

        // They're allowed to issue up to issuanceRatio of that value
        return safeMul_dec_round(havvenBalanceInDestinationCurrency, issuanceRatio);
    }

    function collateralisationRatio(address issuer)
        public
        view
        returns (uint)
    {
        uint debtBalance = debtBalanceOf(issuer, "HAV");
        uint totalOwnedHavvens = collateral(issuer);

        if (totalOwnedHavvens == 0) return 0;

        return safeDiv_dec_round(debtBalance, totalOwnedHavvens);
    }

    function debtBalanceOf(address issuer, bytes4 currencyKey)
        public
        view
        // Don't need to check for stale rates here because totalIssuedNomins will do it for us
        returns (uint)
    {
        // What was their initial debt ownership?
        uint initialDebtOwnership = issuanceData[issuer].initialDebtOwnership;
        uint debtEntryIndex = issuanceData[issuer].debtEntryIndex;

        // If it's zero, they haven't issued, and they have no debt.
        if (initialDebtOwnership == 0) return 0;

        // Figure out the global debt percentage delta from when they entered the system.

        // TODO: High accuracy
        uint currentDebtOwnership = safeMul_dec_round_high_precision(
            initialDebtOwnership, 
            // TODO: High accuracy
            safeDiv_dec_round_high_precision(
                debtLedger[debtLedger.length - 1],
                debtLedger[debtEntryIndex]
            )
        );

        // What's the total value of the system in their requested currency?
        uint totalSystemValue = totalIssuedNomins(currencyKey);

        // Their debt balance is their portion of the total system value.
        // TODO: High accuracy, but convert back to UNIT after calculated
        uint highPrecisionBalance = safeMul_dec_round_high_precision(
            decToHighPrecisionDec(totalSystemValue),
            currentDebtOwnership
        );
        return highPrecisionDecToDec(highPrecisionBalance);
    }

    // TODO: Remove
    function happyGoGoTest(uint x, uint y)
        public
        view
        // Don't need to check for stale rates here because totalIssuedNomins will do it for us
        returns (uint)
    {
        return safeDiv_dec_round(x, y);
    }
    function happyGoGoTest2(uint x, uint y)
        public
        view
        // Don't need to check for stale rates here because totalIssuedNomins will do it for us
        returns (uint)
    {
        return safeMul_dec_round(x, y);
    }

    function happyGoGoTestWrite(uint x, uint y)
        public
        // Don't need to check for stale rates here because totalIssuedNomins will do it for us
        returns (uint)
    {
        totalIssuerCount += 1;
        uint a = safeDiv_dec_round(x, y);
    }

    /**
     * @notice The remaining nomins an issuer can issue against their total havven balance.
     * @param issuer The account that intends to issue
     * @param currencyKey The currency to price issuable value in
     */
    function remainingIssuableNomins(address issuer, bytes4 currencyKey)
        public
        view
        // Don't need to check for nomin existing or stale rates because maxIssuableNomins will do it for us.
        returns (uint)
    {
        uint alreadyIssued = debtBalanceOf(issuer, currencyKey);
        uint max = maxIssuableNomins(issuer, currencyKey);

        if (alreadyIssued >= max) {
            return 0;
        } else {
            return safeSub(max, alreadyIssued);
        }
    }

    /**
     * @notice The total havvens owned by this account, both escrowed and unescrowed,
     * against which nomins can be issued.
     * This includes those already being used as collateral (locked), and those
     * available for further issuance (unlocked).
     */
    function collateral(address account)
        public
        view
        returns (uint)
    {
        uint balance = tokenState.balanceOf(account);

        if (escrow != address(0)) {
            balance = safeAdd(balance, escrow.balanceOf(account));
        }

        return balance;
    }

    /**
     * @notice The number of havvens that are free to be transferred by an account.
     * @dev When issuing, escrowed havvens are locked first, then non-escrowed
     * havvens are locked last, but escrowed havvens are not transferable, so they are not included
     * in this calculation.
     */
    function transferableHavvens(address account)
        public
        view
        rateNotStale("HAV")
        returns (uint)
    {
        // How many havvens do they have, excluding escrow?
        // Note: We're excluding escrow here because we're interested in their transferable amount
        // and escrowed Havvens are not transferable.
        uint balance = tokenState.balanceOf(account);

        // How many of those will be locked by the amount they've issued?
        // Assuming issuance ratio is 20%, then issuing 20 HAV of value would require 
        // 100 HAV to be locked in their wallet to maintain their collateralisation ratio
        // The locked havven value can exceed their balance.
        uint lockedHavvenValue = safeDiv_dec_round(debtBalanceOf(account, "HAV"), issuanceRatio);

        // If we exceed the balance, no Havvens are transferable, otherwise the difference is.
        if (lockedHavvenValue >= balance) {
            return 0;
        } else {
            return safeSub(balance, lockedHavvenValue);
        }
    }

    /**
     * @notice Check if any of a list of rates haven't been updated for longer than the stale period.
     * @param currencyKeys The currency keys you wish to check on stale state for.
     */
    function anyRateIsStale(bytes4[] currencyKeys)
        public
        view
        returns (bool)
    {
        return exchangeRates.anyRateIsStale(currencyKeys);
    }

    /**
     * @notice Check if a single rate hasn't been updated for longer than the stale period.
     * @param currencyKey The currency key you wish to check on stale state for.
     */
    function rateIsStale(bytes4 currencyKey)
        public
        view
        returns (bool)
    {
        return exchangeRates.rateIsStale(currencyKey);
    }

    // ========== MODIFIERS ==========

    modifier ratesNotStale(bytes4[] currencyKeys) {
        require(!exchangeRates.anyRateIsStale(currencyKeys), "Rate stale or nonexistant currency");
        _;
    }

    modifier rateNotStale(bytes4 currencyKey) {
        require(!exchangeRates.rateIsStale(currencyKey), "Rate stale or nonexistant currency");
        _;
    }

    modifier notFeeAddress(address account) {
        require(account != feePool.FEE_ADDRESS(), "Fee address not allowed");
        _;
    }

    modifier onlyFeePool() {
        require(msg.sender == address(feePool), "Only fee pool allowed");
        _;
    }

    modifier onlyNomin() {
        bool isNomin = false;

        // No need to repeatedly call this function either
        for (uint8 i = 0; i < availableNomins.length; i++) {
            if (availableNomins[i] == msg.sender) {
                isNomin = true;
                break;
            }
        }

        require(isNomin, "Only nomin allowed");
        _;
    }

    // ========== EVENTS ==========

    event IssuanceRatioUpdated(uint newRatio);
    bytes32 constant ISSUANCERATIOUPDATED_SIG = keccak256("IssuanceRatioUpdated(uint256)");
    function emitIssuanceRatioUpdated(uint newRatio) internal {
        proxy._emit(abi.encode(newRatio), 1, ISSUANCERATIOUPDATED_SIG, 0, 0, 0);
    }

    event Exchange(address indexed sourceAddress, bytes4 sourceCurrencyKey, uint sourceAmount, bytes4 destinationCurrencyKey,
        uint destinationAmount, address destinationAddress
    );
    bytes32 constant EXCHANGE_SIG = keccak256("Exchange(address,bytes4,uint256,bytes4,uint256,address)");
    function emitExchange(
        address sourceAddress, bytes4 sourceCurrencyKey, uint sourceAmount, bytes4 destinationCurrencyKey,
        uint destinationAmount, address destinationAddress
    )
        internal
    {
        proxy._emit(abi.encode(sourceCurrencyKey, sourceAmount, destinationCurrencyKey, destinationAmount, destinationAddress),
            2, EXCHANGE_SIG, bytes32(sourceAddress), 0, 0
        );
    }

    event PreferredCurrencyChanged(address indexed account, bytes4 newPreferredCurrency);
    bytes32 constant PREFERREDCURRENCYCHANGED_SIG = keccak256("PreferredCurrencyChanged(address,bytes4)");
    function emitPreferredCurrencyChanged(address account, bytes4 newPreferredCurrency) internal {
        proxy._emit(abi.encode(newPreferredCurrency), 2, PREFERREDCURRENCYCHANGED_SIG, bytes32(account), 0, 0);
    }

    event ExchangeRatesUpdated(address newExchangeRates);
    bytes32 constant EXCHANGERATESUPDATED_SIG = keccak256("ExchangeRatesUpdated(address)");
    function emitExchangeRatesUpdated(address newExchangeRates) internal {
        proxy._emit(abi.encode(newExchangeRates), 1, EXCHANGERATESUPDATED_SIG, 0, 0, 0);
    }

    event FeePoolUpdated(address newFeePool);
    bytes32 constant FEEPOOLUPDATED_SIG = keccak256("FeePoolUpdated(address)");
    function emitFeePoolUpdated(address newFeePool) internal {
        proxy._emit(abi.encode(newFeePool), 1, FEEPOOLUPDATED_SIG, 0, 0, 0);
    }

    event NominAdded(bytes4 currencyKey, address newNomin);
    bytes32 constant NOMINADDED_SIG = keccak256("NominAdded(bytes4,address)");
    function emitNominAdded(bytes4 currencyKey, address newNomin) internal {
        proxy._emit(abi.encode(currencyKey, newNomin), 1, NOMINADDED_SIG, 0, 0, 0);
    }

    event NominRemoved(bytes4 currencyKey, address removedNomin);
    bytes32 constant NOMINREMOVED_SIG = keccak256("NominRemoved(bytes4,address)");
    function emitNominRemoved(bytes4 currencyKey, address removedNomin) internal {
        proxy._emit(abi.encode(currencyKey, removedNomin), 1, NOMINREMOVED_SIG, 0, 0, 0);
    }

    event EscrowUpdated(address newEscrow);
    bytes32 constant ESCROWUPDATED_SIG = keccak256("EscrowUpdated(address)");
    function emitEscrowUpdated(address newEscrow) internal {
        proxy._emit(abi.encode(newEscrow), 1, ESCROWUPDATED_SIG, 0, 0, 0);
    }
}<|MERGE_RESOLUTION|>--- conflicted
+++ resolved
@@ -193,9 +193,6 @@
     {
         exchangeRates = _exchangeRates;
         feePool = _feePool;
-<<<<<<< HEAD
-
-=======
         
         // if (_oldHavven != address(0)) {
         //     // TODO: Need to handle contract upgrades correctly.
@@ -225,7 +222,6 @@
         //     //     issuanceData[issuer].lastModified = lm;
         //     // }
         // }
->>>>>>> 29260d1e
     }
 
     // ========== SETTERS ========== */
@@ -297,17 +293,17 @@
         emitEscrowUpdated(_escrow);
     }
 
-    // /**
-    //  * @notice Set the ExchangeRates contract address where rates are held.
-    //  * @dev Only callable by the contract owner.
-    //  */
-    // function setExchangeRates(ExchangeRates _exchangeRates)
-    //     external
-    //     optionalProxy_onlyOwner
-    // {
-    //     exchangeRates = _exchangeRates;
-    //     emitExchangeRatesUpdated(_exchangeRates);
-    // }
+    /**
+     * @notice Set the ExchangeRates contract address where rates are held.
+     * @dev Only callable by the contract owner.
+     */
+    function setExchangeRates(ExchangeRates _exchangeRates)
+        external
+        optionalProxy_onlyOwner
+    {
+        exchangeRates = _exchangeRates;
+        emitExchangeRatesUpdated(_exchangeRates);
+    }
 
     /**
      * @notice Set the issuanceRatio for issuance calculations.
@@ -624,20 +620,6 @@
         return true;
     }
 
-<<<<<<< HEAD
-    // function payFees(address account, uint hdrAmount, bytes4 destinationCurrencyKey)
-    //     external 
-    // //     onlyFeePool
-    // //     notFeeAddress(account)
-    //     returns (bool)
-    // {
-    //     require(account != address(0), "Account cannot be zero");
-    //     require(account != address(this), "Can't send fees to Havven");
-    //     require(account != address(proxy), "Can't send fees to proxy");
-
-    //     Nomin hdrNomin = nomins["HDR"];
-    //     Nomin destinationNomin = nomins[destinationCurrencyKey];
-=======
     function payFees(address account, uint hdrAmount, bytes4 destinationCurrencyKey)
         external 
         onlyFeePool
@@ -650,7 +632,6 @@
 
         Nomin hdrNomin = nomins["HDR"];
         Nomin destinationNomin = nomins[destinationCurrencyKey];
->>>>>>> 29260d1e
         
     //     address feeAddress = feePool.FEE_ADDRESS();
 
