--- conflicted
+++ resolved
@@ -151,11 +151,7 @@
 
     def test_ensureCompleteTransfer(self):
         amount = 10 * UNIT
-<<<<<<< HEAD
-        amountReceived = self.nomin.priceToSpend(amount)
-=======
         amountReceived = self.nomin.amountReceived(amount)
->>>>>>> 87889a40
         fee = amount - amountReceived
         sender = fresh_account()
         receiver = fresh_account()
@@ -183,11 +179,7 @@
 
         # Transfer the amount to another account
         txr = self.nomin.transfer(sender, receiver, amount)
-<<<<<<< HEAD
-        amountReceived = self.nomin.priceToSpend(amount)
-=======
         amountReceived = self.nomin.amountReceived(amount)
->>>>>>> 87889a40
         fee = amount - amountReceived
 
         self.assertEventEquals(
@@ -217,11 +209,7 @@
         self.assertReverts(self.nomin.transfer, MASTER, self.nomin_contract.address, UNIT)
 
         txr = self.nomin.transfer(MASTER, target, 5 * UNIT)
-<<<<<<< HEAD
-        amountReceived = self.nomin.priceToSpend(5 * UNIT)
-=======
         amountReceived = self.nomin.amountReceived(5 * UNIT)
->>>>>>> 87889a40
         fee = 5 * UNIT - amountReceived
 
         self.assertEventEquals(
@@ -277,11 +265,7 @@
         self.assertEqual(self.nomin.balanceOf(target), 0)
 
         txr = self.nomin.transfer(MASTER, target, 5 * UNIT)
-<<<<<<< HEAD
-        amountReceived = self.nomin.priceToSpend(5 * UNIT)
-=======
         amountReceived = self.nomin.amountReceived(5 * UNIT)
->>>>>>> 87889a40
         fee = 5 * UNIT - amountReceived
 
         self.assertEventEquals(
@@ -336,11 +320,7 @@
 
         txr = self.nomin.transferFrom(DUMMY, MASTER, target, 5 * UNIT)
 
-<<<<<<< HEAD
-        amountReceived = self.nomin.priceToSpend(5 * UNIT)
-=======
         amountReceived = self.nomin.amountReceived(5 * UNIT)
->>>>>>> 87889a40
         fee = 5 * UNIT - amountReceived
 
         self.assertEventEquals(
@@ -392,11 +372,7 @@
         )
 
         txr = self.nomin.transferFrom(DUMMY, MASTER, target, 5 * UNIT)
-<<<<<<< HEAD
-        amountReceived = self.nomin.priceToSpend(5 * UNIT)
-=======
         amountReceived = self.nomin.amountReceived(5 * UNIT)
->>>>>>> 87889a40
         fee = 5 * UNIT - amountReceived
 
         self.assertEventEquals(
