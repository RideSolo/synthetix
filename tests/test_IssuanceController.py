--- conflicted
+++ resolved
@@ -37,22 +37,6 @@
         ]
 
         compiled, cls.event_maps = cls.compileAndMapEvents(sources)
-
-<<<<<<< HEAD
-        issuanceControllerContract, _ = attempt_deploy(
-            compiled, 'IssuanceController', MASTER,
-                [
-                    cls.contractOwner,
-                    cls.beneficiary,
-                    cls.delay,
-                    cls.oracleAddress,
-                    cls.usdToEthPrice,
-                    cls.usdToHavPrice
-                ]
-            )
-        
-        issuanceController = W3.eth.contract(address=issuanceControllerContract.address, abi=compiled['IssuanceController']['abi'])
-=======
         nomin_abi = compiled['Nomin']['abi']
         havven_abi = compiled['Havven']['abi']
         issuance_controller_abi = compiled['IssuanceController']['abi']
@@ -69,13 +53,21 @@
             compiled, 'Nomin', MASTER, [nomin_proxy.address, havven_contract.address, MASTER, ZERO_ADDRESS]
         )
 
-        issuanceControllerContract, _ = attempt_deploy(compiled, 'IssuanceController', MASTER,
-                                                    [MASTER, DUMMY, 100 * 60, havven_contract.address, nomin_contract.address, MASTER, 500 * (10 ** 18), int(0.65 * (10 ** 18))])
-        
-        issuanceController = W3.eth.contract(address=issuanceControllerContract.address, abi=issuance_controller_abi)
+        issuanceControllerContract, _ = attempt_deploy(
+            compiled, 'IssuanceController', MASTER,
+                [
+                    cls.contractOwner,
+                    cls.beneficiary,
+                    cls.delay,
+                    havven_contract.address,
+                    nomin_contract.address,
+                    cls.oracleAddress,
+                    cls.usdToEthPrice,
+                    cls.usdToHavPrice
+                ]
+            )
 
->>>>>>> 6c4e0830
-        return issuanceControllerContract, issuanceController
+        return havven_proxy, proxied_havven, nomin_proxy, proxied_nomin, havven_contract, nomin_contract, nomin_abi, issuanceControllerContract
 
     @classmethod
     def setUpClass(cls):
@@ -86,17 +78,19 @@
         cls.usdToEthPrice = 500 * (10 ** 18)
         cls.usdToHavPrice = int(0.65 * (10 ** 18))
         cls.priceStalePeriod = 3 * 60 * 60
-        cls.issuanceControllerContract, cls.issuanceController = cls.deployContracts()
+        cls.havven_proxy, cls.proxied_havven, cls.nomin_proxy, cls.proxied_nomin, cls.havven_contract, cls.nomin_contract, cls.nomin_abi, cls.issuanceControllerContract = cls.deployContracts()
         cls.issuanceController = IssuanceControllerInterface(cls.issuanceControllerContract, "IssuanceController")
 
     def test_constructor(self):
+        self.assertEqual(self.issuanceController.owner(), self.contractOwner)
         self.assertEqual(self.issuanceController.oracle(), self.oracleAddress)
         self.assertEqual(self.issuanceController.selfDestructBeneficiary(), self.beneficiary)
         self.assertEqual(self.issuanceController.selfDestructDelay(), self.delay)
         self.assertEqual(self.issuanceController.oracle(), self.oracleAddress)
         self.assertEqual(self.issuanceController.usdToEthPrice(), self.usdToEthPrice)
         self.assertEqual(self.issuanceController.usdToHavPrice(), self.usdToHavPrice)
-        self.assertEqual(self.issuanceController.priceStalePeriod(), self.priceStalePeriod)
+        self.assertEqual(self.issuanceController.havven(), self.havven_contract.address)
+        self.assertEqual(self.issuanceController.nomin(), self.nomin_contract.address)
 
     # Oracle address setter and getter tests
 
