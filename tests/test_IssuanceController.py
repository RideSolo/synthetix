--- conflicted
+++ resolved
@@ -383,7 +383,6 @@
         self.assertEqual(self.nomin.feePool(), 0)
         self.assertEqual(startingFundsWalletEthBalance, endingFundsWalletEthBalance)
 
-<<<<<<< HEAD
     # Exchange nUSD for HAV tests
 
     def test_exchangeForAllHavvens(self):
@@ -406,7 +405,7 @@
 
         # self.assertEqual(self.havven.balanceOf(self.issuanceControllerContract.address), havvensBalance - ?????)
         self.assertEqual(self.nomin.balanceOf(exchanger), 0)
-=======
+
     # Withdraw havvens tests
 
     def test_withdrawHavvens(self):
@@ -456,5 +455,4 @@
 
         notOwner = self.participantAddresses[2]
         self.assertReverts(self.issuanceController.withdrawNomins, notOwner, amount)
-        self.assertEqual(self.nomin.balanceOf(self.issuanceControllerContract.address), amount)
->>>>>>> 0377c1df
+        self.assertEqual(self.nomin.balanceOf(self.issuanceControllerContract.address), amount)