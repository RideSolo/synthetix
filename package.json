--- conflicted
+++ resolved
@@ -1,10 +1,6 @@
 {
 	"name": "synthetix",
-<<<<<<< HEAD
-	"version": "2.19.6-alpha",
-=======
 	"version": "2.19.6-beta",
->>>>>>> 5aa4509c
 	"license": "MIT",
 	"author": "Synthetix",
 	"description": "The smart contracts which make up the Synthetix system. (synthetix.io)",
