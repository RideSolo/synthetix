--- conflicted
+++ resolved
@@ -1,10 +1,6 @@
 {
 	"name": "synthetix",
-<<<<<<< HEAD
-	"version": "2.22.3-alpha",
-=======
 	"version": "2.22.4",
->>>>>>> 0296c4c4
 	"license": "MIT",
 	"author": "Synthetix",
 	"description": "The smart contracts which make up the Synthetix system. (synthetix.io)",
