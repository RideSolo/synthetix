--- conflicted
+++ resolved
@@ -237,7 +237,6 @@
 				});
 			});
 			describe('when Bob or anyone else tries to flag Alice address for liquidation again', () => {
-<<<<<<< HEAD
 				it('then it fails for Bob as Alices address is already flagged', async () => {
 					await assert.revert(
 						liquidations.flagAccountForLiquidation(alice, {
@@ -247,10 +246,6 @@
 					);
 				});
 				it('then it fails for Carol Baskin as Alices address is already flagged', async () => {
-=======
-				beforeEach(async () => {});
-				it('then it fails as Alices address is already flagged', async () => {
->>>>>>> 7e6627db
 					await assert.revert(
 						liquidations.flagAccountForLiquidation(alice, {
 							from: carol,
