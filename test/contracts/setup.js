'use strict';

const { artifacts, web3, log, linkWithLegacySupport } = require('@nomiclabs/buidler');

const { toWei } = web3.utils;
const {
	toBytes32,
	getUsers,
	constants: { ZERO_ADDRESS },
} = require('../../');

const SUPPLY_100M = toWei((1e8).toString()); // 100M

/**
 * Create a mock ExternStateToken - useful to mock Synthetix or a synth
 */
const mockToken = async ({
	accounts,
	synth = undefined,
	name = 'name',
	symbol = 'ABC',
	supply = 1e8,
	skipInitialAllocation = false,
}) => {
	const [deployerAccount, owner] = accounts;

	const totalSupply = toWei(supply.toString());

	const proxy = await artifacts.require('ProxyERC20').new(owner, { from: deployerAccount });
	// set associated contract as deployerAccount so we can setBalanceOf to the owner below
	const tokenState = await artifacts
		.require('TokenState')
		.new(owner, deployerAccount, { from: deployerAccount });

	if (!skipInitialAllocation && supply > 0) {
		await tokenState.setBalanceOf(owner, totalSupply, { from: deployerAccount });
	}

	const token = await artifacts.require(synth ? 'MockSynth' : 'PublicEST').new(
		...[proxy.address, tokenState.address, name, symbol, totalSupply, owner]
			// add synth as currency key if needed
			.concat(synth ? toBytes32(synth) : [])
			.concat({
				from: deployerAccount,
			})
	);
	await Promise.all([
		tokenState.setAssociatedContract(token.address, { from: owner }),
		proxy.setTarget(token.address, { from: owner }),
	]);

	return { token, tokenState, proxy };
};

const mockGenericContractFnc = async ({ instance, fncName, mock, returns = [] }) => {
	// Adapted from: https://github.com/EthWorks/Doppelganger/blob/master/lib/index.ts
	const abiEntryForFnc = artifacts.require(mock).abi.find(({ name }) => name === fncName);

	if (!fncName || !abiEntryForFnc) {
		throw Error(`Cannot find function "${fncName}" in the ABI of contract "${mock}"`);
	}
	const signature = web3.eth.abi.encodeFunctionSignature(abiEntryForFnc);

	const outputTypes = abiEntryForFnc.outputs.map(({ type }) => type);

	const responseAsEncodedData = web3.eth.abi.encodeParameters(outputTypes, returns);

	await instance.mockReturns(signature, responseAsEncodedData);
};

/**
 * Setup an individual contract. Note: will fail if required dependencies aren't provided in the cache.
 */
const setupContract = async ({
	accounts,
	contract,
	mock = undefined, // if contract is GenericMock, this is the name of the contract being mocked
	forContract = undefined, // when a contract is deployed for another (like Proxy for FeePool)
	cache = {},
	args = [],
	skipPostDeploy = false,
	properties = {},
}) => {
	const [deployerAccount, owner, oracle, fundsWallet] = accounts;

	const artifact = artifacts.require(contract);

	const create = ({ constructorArgs }) => {
		return artifact.new(
			...constructorArgs.concat({
				from: deployerAccount,
				gas: 9e15,
				gasPrice: toWei('0.000001', 'gwei'),
			})
		);
	};

	if (artifacts.contractNeedsLinking(artifact)) {
		await linkWithLegacySupport(artifact, 'SafeDecimalMath');
	}

	const tryGetAddressOf = name => (cache[name] ? cache[name].address : ZERO_ADDRESS);

	const tryGetProperty = ({ property, otherwise }) =>
		property in properties ? properties[property] : otherwise;

	const tryInvocationIfNotMocked = ({ name, fncName, args, user = owner }) => {
		if (name in cache && fncName in cache[name]) {
			if (process.env.DEBUG) {
				log(`Invoking ${name}.${fncName}(${args.join(',')})`);
			}

			return cache[name][fncName](...args.concat({ from: user }));
		}
	};

	const defaultArgs = {
		GenericMock: [],
		AddressResolver: [owner],
		SystemStatus: [owner],
		ExchangeRates: [owner, oracle, [toBytes32('SNX')], [toWei('0.2', 'ether')]],
		SynthetixState: [owner, ZERO_ADDRESS],
		SupplySchedule: [owner, 0, 0],
		Proxy: [owner],
		ProxyERC20: [owner],
		Depot: [owner, fundsWallet, tryGetAddressOf('AddressResolver')],
		Issuer: [owner, tryGetAddressOf('AddressResolver')],
		Exchanger: [owner, tryGetAddressOf('AddressResolver')],
		ExchangeState: [owner, tryGetAddressOf('Exchanger')],
		Synthetix: [
			tryGetAddressOf('ProxyERC20Synthetix'),
			tryGetAddressOf('TokenStateSynthetix'),
			owner,
			SUPPLY_100M,
			tryGetAddressOf('AddressResolver'),
		],
		RewardsDistribution: [
			owner,
			tryGetAddressOf('Synthetix'),
			tryGetAddressOf('ProxyERC20Synthetix'),
			tryGetAddressOf('RewardEscrow'),
			tryGetAddressOf('ProxyFeePool'),
		],
		RewardEscrow: [owner, tryGetAddressOf('Synthetix'), tryGetAddressOf('FeePool')],
		SynthetixEscrow: [owner, tryGetAddressOf('Synthetix')],
		// use deployerAccount as associated contract to allow it to call setBalanceOf()
		TokenState: [owner, deployerAccount],
		EtherCollateral: [owner, tryGetAddressOf('AddressResolver')],
		FeePoolState: [owner, tryGetAddressOf('FeePool')],
<<<<<<< HEAD
		FeePool: [
			tryGetAddressOf('ProxyFeePool'),
			owner,
			tryGetProperty({
				property: 'exchangeFeeRate',
				otherwise: toWei('0.003', 'ether'),
			}),
			tryGetAddressOf('AddressResolver'),
		],
=======
		FeePool: [tryGetAddressOf('ProxyFeePool'), owner, tryGetAddressOf('AddressResolver')],
>>>>>>> ff454344
		Synth: [
			tryGetAddressOf('ProxyERC20Synth'),
			tryGetAddressOf('TokenStateSynth'),
			tryGetProperty({ property: 'name', otherwise: 'Synthetic sUSD' }),
			tryGetProperty({ property: 'symbol', otherwise: 'sUSD' }),
			owner,
			tryGetProperty({ property: 'currencyKey', otherwise: toBytes32('sUSD') }),
			tryGetProperty({ property: 'totalSupply', otherwise: '0' }),
			tryGetAddressOf('AddressResolver'),
		],
		EternalStorage: [owner, tryGetAddressOf(forContract)],
		IssuanceEternalStorage: [owner, tryGetAddressOf('Issuer')],
		FeePoolEternalStorage: [owner, tryGetAddressOf('FeePool')],
		DelegateApprovals: [owner, tryGetAddressOf('EternalStorageDelegateApprovals')],
<<<<<<< HEAD
		BinaryOptionMarketFactory: [owner, tryGetAddressOf('AddressResolver')],
		BinaryOptionMarketManager: [
			owner,
			tryGetAddressOf('AddressResolver'),
			61 * 60, // 61 minutes
			7 * 24 * 60 * 60, // One week
			7 * 24 * 60 * 60,
			365 * 24 * 60 * 60, // One year (ish)
			toWei('2'),
			toWei('0.008'),
			toWei('0.002'),
			toWei('0.02'),
		],
=======
		Liquidations: [owner, tryGetAddressOf('AddressResolver')],
>>>>>>> ff454344
	};

	let instance;
	try {
		instance = await create({
			constructorArgs: args.length > 0 ? args : defaultArgs[contract],
		});
		// Show contracts creating for debugging purposes
		if (process.env.DEBUG) {
			log(
				'Deployed',
				contract,
				forContract ? 'for ' + forContract : '',
				mock ? 'mock of ' + mock : '',
				'to',
				instance.address
			);
		}
	} catch (err) {
		throw Error(
			`Failed to deploy ${contract}. Does it have defaultArgs setup?\n\t└─> Caused by ${err.toString()}`
		);
	}

	const postDeployTasks = {
		async Issuer() {
			await Promise.all(
				[]
					.concat(
						// Synthetix State is where the issuance data lives so it needs to be connected to Issuer
						tryInvocationIfNotMocked({
							name: 'SynthetixState',
							fncName: 'setAssociatedContract',
							args: [instance.address],
						}) || []
					)
					.concat(
						tryInvocationIfNotMocked({
							name: 'IssuanceEternalStorage',
							fncName: 'setAssociatedContract',
							args: [instance.address],
						}) || []
					)
			);
		},
		async Synthetix() {
			// first give all SNX supply to the owner (using the hack that the deployerAccount was setup as the associatedContract via
			// the constructor args)
			await cache['TokenStateSynthetix'].setBalanceOf(owner, SUPPLY_100M, {
				from: deployerAccount,
			});

			// then configure everything else (including setting the associated contract of TokenState back to the Synthetix contract)
			await Promise.all(
				[
					(cache['TokenStateSynthetix'].setAssociatedContract(instance.address, { from: owner }),
					cache['ProxySynthetix'].setTarget(instance.address, { from: owner }),
					cache['ProxyERC20Synthetix'].setTarget(instance.address, { from: owner }),
					instance.setProxy(cache['ProxyERC20Synthetix'].address, {
						from: owner,
					}),
					instance.setIntegrationProxy(cache['ProxySynthetix'].address, {
						from: owner,
					})),
				]
					.concat(
						// If there's a SupplySchedule and it has the method we need (i.e. isn't a mock)
						tryInvocationIfNotMocked({
							name: 'SupplySchedule',
							fncName: 'setSynthetixProxy',
							args: [cache['ProxyERC20Synthetix'].address],
						}) || []
					)
					.concat(
						// If there's an escrow that's not a mock
						tryInvocationIfNotMocked({
							name: 'SynthetixEscrow',
							fncName: 'setSynthetix',
							args: [instance.address],
						}) || []
					)
					.concat(
						// If there's an escrow that's the legacy version
						tryInvocationIfNotMocked({
							name: 'SynthetixEscrow',
							fncName: 'setHavven',
							args: [instance.address],
						}) || []
					)
					.concat(
						// If there's a reward escrow that's not a mock
						tryInvocationIfNotMocked({
							name: 'RewardEscrow',
							fncName: 'setSynthetix',
							args: [instance.address],
						}) || []
					)
					.concat(
						// If there's a rewards distribution that's not a mock
						tryInvocationIfNotMocked({
							name: 'RewardsDistribution',
							fncName: 'setAuthority',
							args: [instance.address],
						}) || []
					)
					.concat(
						tryInvocationIfNotMocked({
							name: 'RewardsDistribution',
							fncName: 'setSynthetixProxy',
							args: [cache['ProxyERC20Synthetix'].address], // will fail if no Proxy instantiated for Synthetix
						}) || []
					)
					.concat(
						'Synth' in cache ? instance.addSynth(cache['Synth'].address, { from: owner }) : []
					)
			);
		},
		async Synth() {
			await Promise.all(
				[
					cache['TokenStateSynth'].setAssociatedContract(instance.address, { from: owner }),
					cache['ProxyERC20Synth'].setTarget(instance.address, { from: owner }),
				].concat(
					tryInvocationIfNotMocked({
						name: 'Synthetix',
						fncName: 'addSynth',
						args: [instance.address],
					}) || []
				)
			);
		},
		async FeePool() {
			await Promise.all(
				[]
					.concat(
						tryInvocationIfNotMocked({
							name: 'ProxyFeePool',
							fncName: 'setTarget',
							args: [instance.address],
						}) || []
					)
					.concat(
						tryInvocationIfNotMocked({
							name: 'FeePoolState',
							fncName: 'setFeePool',
							args: [instance.address],
						}) || []
					)
					.concat(
						tryInvocationIfNotMocked({
							name: 'FeePoolEternalStorage',
							fncName: 'setAssociatedContract',
							args: [instance.address],
						}) || []
					)
					.concat(
						tryInvocationIfNotMocked({
							name: 'RewardEscrow',
							fncName: 'setFeePool',
							args: [instance.address],
						}) || []
					)
			);
		},
		async DelegateApprovals() {
			await cache['EternalStorageDelegateApprovals'].setAssociatedContract(instance.address, {
				from: owner,
			});
		},
		async Liquidations() {
			await cache['EternalStorageLiquidations'].setAssociatedContract(instance.address, {
				from: owner,
			});
		},
		async Exchanger() {
			await cache['ExchangeState'].setAssociatedContract(instance.address, { from: owner });
		},

		async GenericMock() {
			if (mock === 'RewardEscrow' || mock === 'SynthetixEscrow') {
				await mockGenericContractFnc({ instance, mock, fncName: 'balanceOf', returns: ['0'] });
			} else if (mock === 'EtherCollateral') {
				await mockGenericContractFnc({
					instance,
					mock,
					fncName: 'totalIssuedSynths',
					returns: ['0'],
				});
			} else if (mock === 'FeePool') {
				await Promise.all([
					mockGenericContractFnc({
						instance,
						mock,
<<<<<<< HEAD
						fncName: 'exchangeFeeRate',
						returns: [toWei('0.0030')],
=======
						fncName: 'getExchangeFeeRateForSynth',
						returns: [web3.utils.toWei('0.0030')],
>>>>>>> ff454344
					}),
					mockGenericContractFnc({
						instance,
						mock,
						fncName: 'FEE_ADDRESS',
						returns: [getUsers({ network: 'mainnet', user: 'fee' }).address],
					}),
				]);
			} else if (mock === 'ExchangeState') {
				await Promise.all([
					mockGenericContractFnc({
						instance,
						mock,
						fncName: 'getLengthOfEntries',
						returns: ['0'],
					}),
					mockGenericContractFnc({
						instance,
						mock,
						fncName: 'getMaxTimestamp',
						returns: ['0'],
					}),
				]);
			}
		},
	};

	// now run any postDeploy tasks (connecting contracts together)
	if (!skipPostDeploy && postDeployTasks[contract]) {
		await postDeployTasks[contract]();
	}

	return instance;
};

const setupAllContracts = async ({
	accounts,
	existing = {},
	mocks = {},
	contracts = [],
	synths = [],
}) => {
	const [, owner] = accounts;

	// Copy mocks into the return object, this allows us to include them in the
	// AddressResolver
	const returnObj = Object.assign({}, mocks, existing);

	// BASE CONTRACTS

	// Note: those with deps need to be listed AFTER their deps
	const baseContracts = [
		{ contract: 'AddressResolver' },
		{ contract: 'SystemStatus' },
		{ contract: 'ExchangeRates' },
		{ contract: 'ExchangeState' },
		{ contract: 'SynthetixState' },
		{ contract: 'SupplySchedule' },
		{ contract: 'ProxyERC20', forContract: 'Synthetix' },
		{ contract: 'ProxyERC20', forContract: 'Synth' }, // for generic synth
		{ contract: 'Proxy', forContract: 'Synthetix' },
		{ contract: 'Proxy', forContract: 'FeePool' },
		{ contract: 'TokenState', forContract: 'Synthetix' },
		{ contract: 'TokenState', forContract: 'Synth' }, // for generic synth
		{ contract: 'RewardEscrow' },
		{ contract: 'SynthetixEscrow' },
		{ contract: 'FeePoolEternalStorage' },
		{ contract: 'IssuanceEternalStorage' },
		{ contract: 'FeePoolState', mocks: ['FeePool'] },
		{ contract: 'EternalStorage', forContract: 'DelegateApprovals' },
		{ contract: 'DelegateApprovals', deps: ['EternalStorage'] },
		{ contract: 'EternalStorage', forContract: 'Liquidations' },
		{ contract: 'Liquidations', deps: ['EternalStorage'] },
		{
			contract: 'RewardsDistribution',
			mocks: ['Synthetix', 'FeePool', 'RewardEscrow', 'ProxyFeePool'],
		},
		{ contract: 'Depot', deps: ['AddressResolver', 'SystemStatus'] },
		{
			contract: 'EtherCollateral',
			mocks: ['Issuer', 'Depot'],
			deps: ['AddressResolver', 'SystemStatus'],
		},
		{
			contract: 'Issuer',
			mocks: [
				'Synthetix',
				'SynthetixState',
				'Exchanger',
				'FeePool',
				'DelegateApprovals',
				'IssuanceEternalStorage',
			],
			deps: ['AddressResolver', 'SystemStatus'],
		},
		{
			contract: 'Exchanger',
			mocks: ['Synthetix', 'FeePool', 'DelegateApprovals'],
			deps: ['AddressResolver', 'SystemStatus', 'ExchangeRates', 'ExchangeState'],
		},
		{
			contract: 'Synth',
			mocks: ['Issuer', 'Exchanger', 'FeePool', 'Synthetix'],
			deps: ['TokenState', 'ProxyERC20', 'SystemStatus', 'AddressResolver'],
		}, // a generic synth
		{
			contract: 'Synthetix',
			mocks: [
				'Issuer',
				'Exchanger',
				'EtherCollateral',
				'SupplySchedule',
				'RewardEscrow',
				'SynthetixEscrow',
				'RewardsDistribution',
				'Liquidations',
			],
			deps: [
				'SynthetixState',
				'Proxy',
				'ProxyERC20',
				'AddressResolver',
				'TokenState',
				'SystemStatus',
				'ExchangeRates',
			],
		},
		{
			contract: 'FeePool',
			mocks: [
				'Synthetix',
				'Exchanger',
				'Issuer',
				'SynthetixState',
				'RewardEscrow',
				'DelegateApprovals',
				'FeePoolEternalStorage',
				'RewardsDistribution',
			],
			deps: ['SystemStatus', 'FeePoolState', 'AddressResolver'],
		},
		{
			contract: 'BinaryOptionMarketFactory',
			deps: ['AddressResolver'],
		},
		{
			contract: 'BinaryOptionMarketManager',
			deps: [
				'SystemStatus',
				'AddressResolver',
				'ExchangeRates',
				'FeePool',
				'Synthetix',
				'BinaryOptionMarketFactory',
			],
		},
	];

	// get deduped list of all required base contracts
	const findAllAssociatedContracts = ({ contractList }) => {
		return Array.from(
			new Set(
				baseContracts
					.filter(({ contract }) => contractList.includes(contract))
					.reduce(
						(memo, { contract, deps = [] }) =>
							memo.concat(contract).concat(findAllAssociatedContracts({ contractList: deps })),
						[]
					)
			)
		);
	};

	// contract names the user requested - could be a list of strings or objects with a "contract" property
	const contractNamesRequested = contracts.map(contract => contract.contract || contract);

	// now go through all contracts and compile a list of them and all nested dependencies
	const contractsRequired = findAllAssociatedContracts({ contractList: contractNamesRequested });

	// now sort in dependency order
	const contractsToFetch = baseContracts.filter(
		({ contract, forContract }) =>
			// keep if contract is required
			contractsRequired.indexOf(contract) > -1 &&
			// and either there is no "forContract" or the forContract is itself required
			(!forContract || contractsRequired.indexOf(forContract) > -1) &&
			// and no entry in the existingContracts object
			!(contract in existing)
	);

	// now setup each contract in serial in case we have deps we need to load
	for (const { contract, mocks = [], forContract } of contractsToFetch) {
		// mark each mock onto the returnObj as true when it doesn't exist, indicating it needs to be
		// put through the AddressResolver
		// for all mocks required for this contract
		await Promise.all(
			mocks
				// if the target isn't on the returnObj (i.e. already mocked / created) and not in the list of contracts
				.filter(mock => !(mock in returnObj) && contractNamesRequested.indexOf(mock) < 0)
				// then setup the contract
				.map(mock =>
					setupContract({
						accounts,
						mock,
						contract: 'GenericMock',
						cache: Object.assign({}, mocks, returnObj),
					}).then(instance => (returnObj[mock] = instance))
				)
		);

		// the name of the contract - the contract plus it's forContract
		// (e.g. Proxy + FeePool)
		const forContractName = forContract || '';

		// deploy the contract
		returnObj[contract + forContractName] = await setupContract({
			accounts,
			contract,
			forContract,
			// the cache is a combination of the mocks and any return objects
			cache: Object.assign({}, mocks, returnObj),
			// pass through any properties that may be given for this contract
			properties:
				(contracts.find(({ contract: foundContract }) => foundContract === contract) || {})
					.properties || {},
		});
	}

	// SYNTHS

	// now setup each synth and its deps
	for (const synth of synths) {
		const { token, proxy, tokenState } = await mockToken({
			accounts,
			synth,
			supply: 0, // add synths with 0 supply initially
			skipInitialAllocation: true,
			name: `Synth ${synth}`,
			symbol: synth,
		});

		returnObj[`ProxyERC20${synth}`] = proxy;
		returnObj[`TokenState${synth}`] = tokenState;
		returnObj[`Synth${synth}`] = token;

		// if deploying a real Synthetix, then we add this synth
		if (returnObj['Synthetix'] && !mocks['Synthetix']) {
			await returnObj['Synthetix'].addSynth(token.address, { from: owner });
		}
	}

	// now invoke AddressResolver to set all addresses
	if (returnObj['AddressResolver']) {
		// TODO - this should only import the ones set as required in contracts
		await returnObj['AddressResolver'].importAddresses(
			Object.keys(returnObj).map(toBytes32),
			Object.values(returnObj).map(entry =>
				// use 0x1111 address for any mocks that have no actual deployment
				entry === true ? '0x' + '1'.repeat(40) : entry.address
			),
			{
				from: owner,
			}
		);
	}

	// now set resolver and sync cache for all contracts that need it
	await Promise.all(
		Object.entries(returnObj)
			// keep items not in mocks
			.filter(([name]) => !(name in mocks))
			// and only those with the setResolver function
			.filter(([, instance]) => !!instance.setResolverAndSyncCache)
			.map(([contract, instance]) => {
				return instance
					.setResolverAndSyncCache(returnObj['AddressResolver'].address, { from: owner })
					.catch(err => {
						if (/Resolver missing target/.test(err.toString())) {
							throw Error(`Cannot resolve all resolver requirements for ${contract}`);
						} else {
							throw err;
						}
					});
			})
	);

	// finally if any of our contracts have setSystemStatus (from MockSynth), then invoke it
	await Promise.all(
		Object.values(returnObj)
			.filter(contract => contract.setSystemStatus)
			.map(mock => mock.setSystemStatus(returnObj['SystemStatus'].address))
	);

	return returnObj;
};

module.exports = {
	mockToken,
	mockGenericContractFnc,
	setupContract,
	setupAllContracts,
};<|MERGE_RESOLUTION|>--- conflicted
+++ resolved
@@ -147,19 +147,7 @@
 		TokenState: [owner, deployerAccount],
 		EtherCollateral: [owner, tryGetAddressOf('AddressResolver')],
 		FeePoolState: [owner, tryGetAddressOf('FeePool')],
-<<<<<<< HEAD
-		FeePool: [
-			tryGetAddressOf('ProxyFeePool'),
-			owner,
-			tryGetProperty({
-				property: 'exchangeFeeRate',
-				otherwise: toWei('0.003', 'ether'),
-			}),
-			tryGetAddressOf('AddressResolver'),
-		],
-=======
 		FeePool: [tryGetAddressOf('ProxyFeePool'), owner, tryGetAddressOf('AddressResolver')],
->>>>>>> ff454344
 		Synth: [
 			tryGetAddressOf('ProxyERC20Synth'),
 			tryGetAddressOf('TokenStateSynth'),
@@ -174,7 +162,7 @@
 		IssuanceEternalStorage: [owner, tryGetAddressOf('Issuer')],
 		FeePoolEternalStorage: [owner, tryGetAddressOf('FeePool')],
 		DelegateApprovals: [owner, tryGetAddressOf('EternalStorageDelegateApprovals')],
-<<<<<<< HEAD
+		Liquidations: [owner, tryGetAddressOf('AddressResolver')],
 		BinaryOptionMarketFactory: [owner, tryGetAddressOf('AddressResolver')],
 		BinaryOptionMarketManager: [
 			owner,
@@ -188,9 +176,6 @@
 			toWei('0.002'),
 			toWei('0.02'),
 		],
-=======
-		Liquidations: [owner, tryGetAddressOf('AddressResolver')],
->>>>>>> ff454344
 	};
 
 	let instance;
@@ -384,13 +369,8 @@
 					mockGenericContractFnc({
 						instance,
 						mock,
-<<<<<<< HEAD
-						fncName: 'exchangeFeeRate',
+						fncName: 'getExchangeFeeRateForSynth',
 						returns: [toWei('0.0030')],
-=======
-						fncName: 'getExchangeFeeRateForSynth',
-						returns: [web3.utils.toWei('0.0030')],
->>>>>>> ff454344
 					}),
 					mockGenericContractFnc({
 						instance,
