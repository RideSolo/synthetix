--- conflicted
+++ resolved
@@ -1,10 +1,4 @@
 {
-<<<<<<< HEAD
-	"ProxyERC20": {
-		"deploy": true
-	},
-=======
->>>>>>> de2b5ef4
 	"Depot": {
 		"deploy": false
 	},
