--- conflicted
+++ resolved
@@ -51,11 +51,7 @@
     return havven_contract, nomin_contract, court_contract, hvn_txr, nom_txr, court_txr
 
 if __name__ == "__main__":
-<<<<<<< HEAD
-    deploy_havven()
-=======
     deploy_havven(True)
     print(f"Owner: {OWNER}")
     print(f"Oracle: {ORACLE}")
-    print(f"Liquidation beneficiary: {LIQUIDATION_BENEFICIARY}")
->>>>>>> ed915358
+    print(f"Liquidation beneficiary: {LIQUIDATION_BENEFICIARY}")